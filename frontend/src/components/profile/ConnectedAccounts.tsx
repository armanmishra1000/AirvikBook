'use client';

import React, { useState, useEffect } from 'react';
import { useToastHelpers } from '../common/Toast';
import {
  UserProfile,
  isSuccessResponse,
  PROFILE_ERROR_CODES
} from '../../types/userProfile.types';
import { UserProfileService } from '../../services/userProfile.service';
import GoogleOAuthButton from '../auth/GoogleOAuthButton';
<<<<<<< HEAD
=======
import GoogleOAuthRedirectButton from '../auth/GoogleOAuthRedirectButton';
>>>>>>> 7ef2192c

// =====================================================
// BRAND-COMPLIANT CONNECTED ACCOUNTS COMPONENT
// =====================================================
// Using ONLY brand tokens: airvik-*, space-*, text-*
// NO hardcoded colors, spacing, or typography

interface ConnectedAccountsProps {
  onSuccess?: () => void;
  onError?: (error: string) => void;
  className?: string;
  initialData?: UserProfile;
}

export const ConnectedAccounts: React.FC<ConnectedAccountsProps> = ({
  onSuccess,
  onError,
  className = '',
  initialData
}) => {
  const { showSuccess, showError } = useToastHelpers();
  const [profileData, setProfileData] = useState<UserProfile | null>(null);
  const [isLoading, setIsLoading] = useState(false);
  const [isDisconnecting, setIsDisconnecting] = useState(false);

  // =====================================================
  // DATA LOADING
  // =====================================================

  useEffect(() => {
    if (initialData) {
      setProfileData(initialData);
    } else {
      loadProfileData();
    }
  }, [initialData]);

  const loadProfileData = async () => {
    setIsLoading(true);
    try {
      const response = await UserProfileService.getProfile();
      if (isSuccessResponse(response)) {
        setProfileData(response.data);
      } else {
        showError(response.error || 'Failed to load profile data');
      }
    } catch (error) {
      showError('Failed to load profile data');
    } finally {
      setIsLoading(false);
    }
  };



  const handleDisconnectGoogle = async () => {
    setIsDisconnecting(true);

    try {
      const response = await UserProfileService.disconnectGoogle();

      if (isSuccessResponse(response)) {
        showSuccess('Google account disconnected successfully');
        onSuccess?.();
        // Reload profile data to get updated connection status
        await loadProfileData();
      } else {
        const errorMessage = UserProfileService.getErrorMessage(response.code || 'GOOGLE_DISCONNECTION_FAILED');
        showError(errorMessage);
        onError?.(errorMessage);
      }
    } catch (error) {
      const errorMessage = 'Failed to disconnect Google account. Please try again.';
      showError(errorMessage);
      onError?.(errorMessage);
    } finally {
      setIsDisconnecting(false);
    }
  };

  // =====================================================
  // RENDER
  // =====================================================

  if (isLoading) {
    return (
      <div className={`bg-airvik-white dark:bg-airvik-midnight rounded-radius-lg shadow-shadow-sm p-space-6 ${className}`}>
        <div className="flex items-center justify-center py-space-12">
          <svg className="w-8 h-8 animate-spin text-airvik-blue" viewBox="0 0 24 24">
            <circle
              className="opacity-25"
              cx="12"
              cy="12"
              r="10"
              stroke="currentColor"
              strokeWidth="4"
              fill="none"
            />
            <path
              className="opacity-75"
              fill="currentColor"
              d="M4 12a8 8 0 018-8V0C5.373 0 0 5.373 0 12h4zm2 5.291A7.962 7.962 0 014 12H0c0 3.042 1.135 5.824 3 7.938l3-2.647z"
            />
          </svg>
          <span className="ml-space-3 text-body text-airvik-black dark:text-airvik-white">
            Loading connected accounts...
          </span>
        </div>
      </div>
    );
  }

  const googleConnected = profileData?.connectedAccounts?.google?.connected || false;
  const googleEmail = profileData?.connectedAccounts?.google?.email;
  const connectedAt = profileData?.connectedAccounts?.google?.connectedAt;

  return (
    <div className={`bg-airvik-white dark:bg-airvik-midnight rounded-radius-lg shadow-shadow-sm ${className}`}>
      <div className="p-space-6 space-y-space-6">
        {/* Header */}
        <div className="border-b border-gray-200 dark:border-gray-700 pb-space-4">
          <h3 className="text-h3 text-airvik-black dark:text-airvik-white">
            Connected Accounts
          </h3>
          <p className="text-gray-600 text-body dark:text-gray-400 mt-space-2">
            Manage your connected third-party accounts
          </p>
        </div>

        {/* Google Account Section */}
        <div className="space-y-space-4">
          <div className="flex items-center space-x-space-3">
            <div className="flex items-center justify-center w-10 h-10 bg-white rounded-radius-md shadow-shadow-sm">
              <svg className="w-6 h-6" viewBox="0 0 24 24">
                <path fill="#4285F4" d="M22.56 12.25c0-.78-.07-1.53-.2-2.25H12v4.26h5.92c-.26 1.37-1.04 2.53-2.21 3.31v2.77h3.57c2.08-1.92 3.28-4.74 3.28-8.09z"/>
                <path fill="#34A853" d="M12 23c2.97 0 5.46-.98 7.28-2.66l-3.57-2.77c-.98.66-2.23 1.06-3.71 1.06-2.86 0-5.29-1.93-6.16-4.53H2.18v2.84C3.99 20.53 7.7 23 12 23z"/>
                <path fill="#FBBC05" d="M5.84 14.09c-.22-.66-.35-1.36-.35-2.09s.13-1.43.35-2.09V7.07H2.18C1.43 8.55 1 10.22 1 12s.43 3.45 1.18 4.93l2.85-2.22.81-.62z"/>
                <path fill="#EA4335" d="M12 5.38c1.62 0 3.06.56 4.21 1.64l3.15-3.15C17.45 2.09 14.97 1 12 1 7.7 1 3.99 3.47 2.18 7.07l3.66 2.84c.87-2.6 3.3-4.53 6.16-4.53z"/>
              </svg>
            </div>
            <div>
              <h4 className="text-h5 text-airvik-black dark:text-airvik-white">
                Google Account
              </h4>
              <p className="text-gray-600 text-caption dark:text-gray-400">
                Connect your Google account for profile syncing
              </p>
            </div>
          </div>

          {/* Connection Status */}
          {googleConnected ? (
            <div className="border border-green-200 bg-green-50 dark:bg-green-900/20 dark:border-green-800 rounded-radius-md p-space-4">
              <div className="flex items-start">
                <div className="flex-shrink-0">
                  <svg className="w-5 h-5 text-green-600 dark:text-green-400" viewBox="0 0 20 20" fill="currentColor">
                    <path fillRule="evenodd" d="M10 18a8 8 0 100-16 8 8 0 000 16zm3.707-9.293a1 1 0 00-1.414-1.414L9 10.586 7.707 9.293a1 1 0 00-1.414 1.414l2 2a1 1 0 001.414 0l4-4z" clipRule="evenodd" />
                  </svg>
                </div>
                <div className="ml-space-3">
                  <h5 className="font-medium text-green-800 text-body dark:text-green-200">
                    Connected
                  </h5>
                  <p className="text-green-700 text-caption dark:text-green-300">
                    {googleEmail && `Connected to ${googleEmail}`}
                    {connectedAt && ` • Connected on ${new Date(connectedAt).toLocaleDateString()}`}
                  </p>
                </div>
              </div>
            </div>
          ) : (
            <div className="border border-gray-200 bg-gray-50 dark:bg-gray-800 dark:border-gray-700 rounded-radius-md p-space-4">
              <div className="flex items-start">
                <div className="flex-shrink-0">
                  <svg className="w-5 h-5 text-gray-400" viewBox="0 0 20 20" fill="currentColor">
                    <path fillRule="evenodd" d="M18 10a8 8 0 11-16 0 8 8 0 0116 0zm-7-4a1 1 0 11-2 0 1 1 0 012 0zM9 9a1 1 0 000 2v3a1 1 0 001 1h1a1 1 0 100-2v-3a1 1 0 00-1-1H9z" clipRule="evenodd" />
                  </svg>
                </div>
                <div className="ml-space-3">
                  <h5 className="font-medium text-gray-800 text-body dark:text-gray-200">
                    Not Connected
                  </h5>
                  <p className="text-gray-600 text-caption dark:text-gray-400">
                    Connect your Google account to sync profile data and pictures
                  </p>
                </div>
              </div>
            </div>
          )}

          {/* Action Buttons */}
          <div className="flex space-x-space-3">
            {googleConnected ? (
              <button
                onClick={handleDisconnectGoogle}
                disabled={isDisconnecting}
                className="transition-all bg-red-600 px-space-4 py-space-2 text-airvik-white rounded-radius-md font-sf-pro text-button duration-normal hover:bg-red-700 hover:shadow-lg hover:-translate-y-1 active:translate-y-0 focus:outline-none focus:ring-2 focus:ring-red-500 focus:ring-offset-2 disabled:bg-gray-400 disabled:text-gray-200 disabled:cursor-not-allowed disabled:transform-none"
              >
                {isDisconnecting ? (
                  <div className="flex items-center">
                    <svg className="w-4 h-4 animate-spin mr-space-2" viewBox="0 0 24 24">
                      <circle
                        className="opacity-25"
                        cx="12"
                        cy="12"
                        r="10"
                        stroke="currentColor"
                        strokeWidth="4"
                        fill="none"
                      />
                      <path
                        className="opacity-75"
                        fill="currentColor"
                        d="M4 12a8 8 0 018-8V0C5.373 0 0 5.373 0 12h4zm2 5.291A7.962 7.962 0 014 12H0c0 3.042 1.135 5.824 3 7.938l3-2.647z"
                      />
                    </svg>
                    Disconnecting...
                  </div>
                ) : (
                  'Disconnect Google'
                )}
              </button>
            ) : (
<<<<<<< HEAD
              <GoogleOAuthButton
                onSuccess={async (user, tokens) => {
                  try {
                    const response = await UserProfileService.connectGoogle(tokens.accessToken);
                    if (isSuccessResponse(response)) {
                      showSuccess('Google account connected successfully');
                      onSuccess?.();
                      await loadProfileData();
                    } else {
                      const errorMessage = UserProfileService.getErrorMessage(response.code || 'GOOGLE_CONNECTION_FAILED');
                      showError(errorMessage);
                      onError?.(errorMessage);
                    }
                  } catch (error) {
                    showError('Failed to connect Google account. Please try again.');
                    onError?.('Failed to connect Google account. Please try again.');
                  }
                }}
                onError={(error) => {
                  showError(error);
                  onError?.(error);
                }}
                linkToEmail={profileData?.email}
                className="px-space-4 py-space-2 bg-airvik-blue text-airvik-white rounded-radius-md font-sf-pro text-button
                  transition-all duration-normal hover:bg-airvik-purple hover:shadow-lg hover:-translate-y-1 
                  active:translate-y-0 focus:outline-none focus:ring-2 focus:ring-airvik-blue focus:ring-offset-2"
              />
=======
              // Use redirect-based OAuth to avoid FedCM/CORS issues with One Tap on some setups
              <GoogleOAuthRedirectButton
                type="login"
                redirectTo="/profile/connections"
                className="transition-all px-space-4 py-space-2 bg-airvik-blue text-airvik-white rounded-radius-md font-sf-pro text-button duration-normal hover:bg-airvik-purple hover:shadow-lg hover:-translate-y-1 active:translate-y-0 focus:outline-none focus:ring-2 focus:ring-airvik-blue focus:ring-offset-2"
              >
                Connect Google Account
              </GoogleOAuthRedirectButton>
>>>>>>> 7ef2192c
            )}
          </div>
        </div>

        {/* Benefits Information */}
        <div className="bg-airvik-blue-light/20 dark:bg-airvik-blue/10 rounded-radius-md p-space-4">
          <div className="flex items-start">
            <div className="flex-shrink-0">
              <svg className="w-5 h-5 text-airvik-blue" viewBox="0 0 20 20" fill="currentColor">
                <path fillRule="evenodd" d="M18 10a8 8 0 11-16 0 8 8 0 0116 0zm-7-4a1 1 0 11-2 0 1 1 0 012 0zM9 9a1 1 0 000 2v3a1 1 0 001 1h1a1 1 0 100-2v-3a1 1 0 00-1-1H9z" clipRule="evenodd" />
              </svg>
            </div>
            <div className="ml-space-3">
              <h5 className="font-medium text-body text-airvik-black dark:text-airvik-white">
                Benefits of Connecting
              </h5>
              <ul className="text-gray-600 text-caption dark:text-gray-400 mt-space-1 space-y-space-1">
                <li>• Automatically sync your profile picture from Google</li>
                <li>• Keep your profile information up to date</li>
                <li>• Faster login with Google OAuth</li>
                <li>• Enhanced security with two-factor authentication</li>
              </ul>
            </div>
          </div>
        </div>

        {/* Security Notice */}
        <div className="border border-yellow-200 bg-yellow-50 dark:bg-yellow-900/20 dark:border-yellow-800 rounded-radius-md p-space-4">
          <div className="flex items-start">
            <div className="flex-shrink-0">
              <svg className="w-5 h-5 text-yellow-600 dark:text-yellow-400" viewBox="0 0 20 20" fill="currentColor">
                <path fillRule="evenodd" d="M8.257 3.099c.765-1.36 2.722-1.36 3.486 0l5.58 9.92c.75 1.334-.213 2.98-1.742 2.98H4.42c-1.53 0-2.493-1.646-1.743-2.98l5.58-9.92zM11 13a1 1 0 11-2 0 1 1 0 012 0zm-1-8a1 1 0 00-1 1v3a1 1 0 002 0V6a1 1 0 00-1-1z" clipRule="evenodd" />
              </svg>
            </div>
            <div className="ml-space-3">
              <h5 className="font-medium text-yellow-800 text-body dark:text-yellow-200">
                Security Notice
              </h5>
              <p className="text-yellow-700 text-caption dark:text-yellow-300 mt-space-1">
                We only access your basic profile information and profile picture. We never access your emails, contacts, or other private Google data. You can disconnect your account at any time.
              </p>
            </div>
          </div>
        </div>
      </div>
    </div>
  );
};

export default ConnectedAccounts;<|MERGE_RESOLUTION|>--- conflicted
+++ resolved
@@ -9,10 +9,7 @@
 } from '../../types/userProfile.types';
 import { UserProfileService } from '../../services/userProfile.service';
 import GoogleOAuthButton from '../auth/GoogleOAuthButton';
-<<<<<<< HEAD
-=======
 import GoogleOAuthRedirectButton from '../auth/GoogleOAuthRedirectButton';
->>>>>>> 7ef2192c
 
 // =====================================================
 // BRAND-COMPLIANT CONNECTED ACCOUNTS COMPONENT
@@ -236,35 +233,6 @@
                 )}
               </button>
             ) : (
-<<<<<<< HEAD
-              <GoogleOAuthButton
-                onSuccess={async (user, tokens) => {
-                  try {
-                    const response = await UserProfileService.connectGoogle(tokens.accessToken);
-                    if (isSuccessResponse(response)) {
-                      showSuccess('Google account connected successfully');
-                      onSuccess?.();
-                      await loadProfileData();
-                    } else {
-                      const errorMessage = UserProfileService.getErrorMessage(response.code || 'GOOGLE_CONNECTION_FAILED');
-                      showError(errorMessage);
-                      onError?.(errorMessage);
-                    }
-                  } catch (error) {
-                    showError('Failed to connect Google account. Please try again.');
-                    onError?.('Failed to connect Google account. Please try again.');
-                  }
-                }}
-                onError={(error) => {
-                  showError(error);
-                  onError?.(error);
-                }}
-                linkToEmail={profileData?.email}
-                className="px-space-4 py-space-2 bg-airvik-blue text-airvik-white rounded-radius-md font-sf-pro text-button
-                  transition-all duration-normal hover:bg-airvik-purple hover:shadow-lg hover:-translate-y-1 
-                  active:translate-y-0 focus:outline-none focus:ring-2 focus:ring-airvik-blue focus:ring-offset-2"
-              />
-=======
               // Use redirect-based OAuth to avoid FedCM/CORS issues with One Tap on some setups
               <GoogleOAuthRedirectButton
                 type="login"
@@ -273,7 +241,6 @@
               >
                 Connect Google Account
               </GoogleOAuthRedirectButton>
->>>>>>> 7ef2192c
             )}
           </div>
         </div>
