'use client';

import React from 'react';
import { FcGoogle } from 'react-icons/fc';

interface GoogleOAuthRedirectButtonProps {
  type?: 'login' | 'register';
  redirectTo?: string;
  disabled?: boolean;
  className?: string;
  children?: React.ReactNode;
}

/**
 * Google OAuth Redirect Button
 * 
 * Uses redirect-based OAuth flow instead of popup.
 * Opens Google OAuth in the same window/tab for better UX.
 */
export default function GoogleOAuthRedirectButton({
  type = 'login',
  redirectTo = '/dashboard',
  disabled = false,
  className = '',
  children
}: GoogleOAuthRedirectButtonProps) {

  /**
   * Handle Google OAuth redirect
   */
  const handleGoogleOAuth = () => {
    if (disabled) return;

    const baseUrl = process.env.NEXT_PUBLIC_API_URL || 'http://localhost:5000';
    const apiPrefix = process.env.NEXT_PUBLIC_API_PREFIX || '/api/v1';
    
    // Build OAuth URL with parameters
    const params = new URLSearchParams({
      type,
      redirect_to: redirectTo
    });
    
    const oauthUrl = `${baseUrl}${apiPrefix}/auth/google/redirect?${params.toString()}`;
    
    console.log(`🔗 Initiating Google OAuth ${type} redirect:`, oauthUrl);
    
    // Redirect to backend OAuth endpoint
    window.location.href = oauthUrl;
  };

  return (
    <button
      onClick={handleGoogleOAuth}
      disabled={disabled}
      className={`
        w-full flex items-center justify-center px-space-4 py-space-3
        border border-airvik-gray-300 rounded-radius-md shadow-elevation-sm
        bg-airvik-white hover:bg-airvik-gray-50 
        text-airvik-gray-700  text-button focus:outline-none
        transition-all duration-normal
        disabled:opacity-50 disabled:cursor-not-allowed
        focus:ring-0
        ${className}
      `}
      type="button"
    >
<<<<<<< HEAD
      <FcGoogle className="size-7 mr-space-2" />
=======
      <FcGoogle className="w-7 h-7 mr-space-3" />
>>>>>>> 4a2793a3
      {children || (
        <>
          {type === 'register' ? 'SIGN UP' : 'SIGN IN'} WITH GOOGLE
        </>
      )}
    </button>
  );
}<|MERGE_RESOLUTION|>--- conflicted
+++ resolved
@@ -53,8 +53,8 @@
       onClick={handleGoogleOAuth}
       disabled={disabled}
       className={`
-        w-full flex items-center justify-center px-space-4 py-space-3
-        border border-airvik-gray-300 rounded-radius-md shadow-elevation-sm
+        w-full flex items-center justify-center px-space-4 py-space-2
+        border border-airvik-gray-300 rounded-radius-md hover:bg-gray-100 shadow-elevation-sm
         bg-airvik-white hover:bg-airvik-gray-50 
         text-airvik-gray-700  text-button focus:outline-none
         transition-all duration-normal
@@ -64,11 +64,7 @@
       `}
       type="button"
     >
-<<<<<<< HEAD
-      <FcGoogle className="size-7 mr-space-2" />
-=======
       <FcGoogle className="w-7 h-7 mr-space-3" />
->>>>>>> 4a2793a3
       {children || (
         <>
           {type === 'register' ? 'SIGN UP' : 'SIGN IN'} WITH GOOGLE
