"use client";

import React, { useState, useRef } from "react";
import { useRouter } from "next/navigation";
import { useAuth } from "../../context/AuthContext";
import { useToastHelpers } from "../common/Toast";
import {
  LoginFormData,
  LoginFormErrors,
  LoginRequest,
  isSuccessResponse,
  LOGIN_ERROR_CODES,
} from "../../types/userLogin.types";
import { UserLoginService } from "../../services/userLogin.service";
import { Eye, EyeOff } from "lucide-react";
import GoogleOAuthRedirectButton from "./GoogleOAuthRedirectButton";
<<<<<<< HEAD
import { AUTH_PATHS } from "../../lib/paths";
=======
import Checkbox from "../common/Checkbox";
>>>>>>> 172e6cc4

// =====================================================
// BRAND-COMPLIANT LOGIN FORM COMPONENT
// =====================================================
// Using ONLY brand tokens: airvik-*, space-*, text-*
// NO hardcoded colors, spacing, or typography

interface LoginFormProps {
  onSuccess?: () => void;
  onError?: (error: string) => void;
  className?: string;
  showRememberMe?: boolean;
  showForgotPassword?: boolean;
}

export const LoginForm: React.FC<LoginFormProps> = ({
  onSuccess,
  onError,
  className = "",
  showRememberMe = true,
  showForgotPassword = true,
}) => {
  const router = useRouter();
  const { login, authState } = useAuth();
  const { showSuccess, showError } = useToastHelpers();
  const [formData, setFormData] = useState<LoginFormData>({
    email: "",
    password: "",
    rememberMe: false,
  });
  const [errors, setErrors] = useState<LoginFormErrors>({});
  const [showPassword, setShowPassword] = useState(false);
  const [isSubmitting, setIsSubmitting] = useState(false);
  const submitAttemptedRef = useRef(false);

  // =====================================================
  // FORM VALIDATION
  // =====================================================

  const validateField = (
    name: keyof LoginFormData,
    value: any
  ): string | undefined => {
    switch (name) {
      case "email":
        if (!value) return "Email is required";
        if (!/^[^\s@]+@[^\s@]+\.[^\s@]+$/.test(value))
          return "Please enter a valid email address";
        return undefined;

      case "password":
        if (!value) return "Password is required";
        if (value.length < 8)
          return "Password must be at least 8 characters long";
        return undefined;

      default:
        return undefined;
    }
  };

  const validateForm = (): boolean => {
    const newErrors: LoginFormErrors = {};

    // Validate email
    const emailError = validateField("email", formData.email);
    if (emailError) newErrors.email = emailError;

    // Validate password
    const passwordError = validateField("password", formData.password);
    if (passwordError) newErrors.password = passwordError;

    setErrors(newErrors);
    return Object.keys(newErrors).length === 0;
  };

  // =====================================================
  // FORM HANDLERS
  // =====================================================

  const handleInputChange = (e: React.ChangeEvent<HTMLInputElement>) => {
    const { name, value, type, checked } = e.target;
    const newValue = type === "checkbox" ? checked : value;

    setFormData((prev) => ({
      ...prev,
      [name]: newValue,
    }));

    // Clear field error on change if submit has been attempted
    if (submitAttemptedRef.current && errors[name as keyof LoginFormErrors]) {
      setErrors((prev) => ({
        ...prev,
        [name]: undefined,
      }));
    }

    // Real-time validation for better UX (only after first submit attempt)
    if (submitAttemptedRef.current && name !== "rememberMe") {
      const fieldError = validateField(name as keyof LoginFormData, newValue);
      setErrors((prev) => ({
        ...prev,
        [name]: fieldError,
      }));
    }
  };

  const handleSubmit = async (e: React.FormEvent) => {
    e.preventDefault();
    submitAttemptedRef.current = true;

    // Validate form
    if (!validateForm()) {
      return;
    }

    setIsSubmitting(true);
    setErrors((prev) => ({ ...prev, general: undefined }));

    try {
      // Get device info for security tracking
      const deviceInfo = UserLoginService.getDeviceInfo();

      const loginRequest: LoginRequest = {
        email: formData.email.trim().toLowerCase(),
        password: formData.password,
        rememberMe: formData.rememberMe,
        deviceInfo,
      };

      const result = await login(loginRequest);

      if (isSuccessResponse(result)) {
        // Show success toast
        showSuccess(
          "Welcome back!",
          `Successfully signed in as ${result.data.user.fullName}`
        );

        // Success callback
        onSuccess?.();
      } else {
        // Handle specific error cases
        let errorMessage = result.error || "Login failed. Please try again.";

        switch (result.code) {
          case LOGIN_ERROR_CODES.INVALID_CREDENTIALS:
            errorMessage =
              "Invalid email or password. Please check your credentials and try again.";
            break;
          case LOGIN_ERROR_CODES.EMAIL_NOT_VERIFIED:
            errorMessage =
              "Please verify your email address before logging in.";
            break;
          case LOGIN_ERROR_CODES.ACCOUNT_DISABLED:
            errorMessage =
              "Your account has been disabled. Please contact support.";
            break;
          case LOGIN_ERROR_CODES.ACCOUNT_LOCKED:
            errorMessage =
              "Your account has been temporarily locked due to multiple failed login attempts. Please try again later.";
            break;
          case LOGIN_ERROR_CODES.RATE_LIMIT_EXCEEDED:
            errorMessage =
              "Too many login attempts. Please wait a few minutes before trying again.";
            break;
          default:
            break;
        }

        setErrors((prev) => ({ ...prev, general: errorMessage }));
        showError("Login failed", errorMessage);
        onError?.(errorMessage);
      }
    } catch (error) {
      const errorMessage =
        "Network error. Please check your connection and try again.";
      setErrors((prev) => ({ ...prev, general: errorMessage }));
      showError("Connection error", errorMessage);
      onError?.(errorMessage);
    } finally {
      setIsSubmitting(false);
    }
  };

  const togglePasswordVisibility = () => {
    setShowPassword((prev) => !prev);
  };

  // =====================================================
  // RENDER COMPONENT
  // =====================================================

  return (
    <div className={`w-full max-w-md mx-auto relative pb-6 ${className}`}>
      {/* Header */}
      <div className="text-center mb-space-8">
        <h1 className="md:text-h1 text-h3 font-sf-pro text-airvik-black dark:text-airvik-white mb-space-2">
          Welcome Back
        </h1>
        <p className="text-body text-gray-600 dark:text-gray-400">
          Sign in to your account
        </p>
      </div>

      {/* Form Card */}
      <div className="bg-airvik-white dark:bg-gray-800 rounded-radius-lg sm:shadow-lg sm:p-space-6 sm:card-auth">
        <form onSubmit={handleSubmit} className="space-y-space-4" noValidate>
          {/* Email Field */}
          <div>
            <label
              htmlFor="email"
              className="block text-label font-sf-pro text-airvik-black dark:text-airvik-white mb-space-2"
            >
              Email Address <span className="text-error">*</span>
            </label>
            <input
              type="email"
              id="email"
              name="email"
              value={formData.email}
              onChange={handleInputChange}
              className={`w-full px-space-4 py-space-3 shadow-none
            text-body font-sf-pro 
            bg-airvik-white dark:bg-gray-100 
            rounded-radius-md 
            placeholder-gray-500 dark:placeholder-gray-400
            focus:outline-none focus:border-transparent
            disabled:bg-gray-100 dark:disabled:bg-gray-200 
            disabled:text-gray-500 dark:disabled:text-gray-400
            disabled:cursor-not-allowed focus:border-airvik-blue focus:ring-2 focus:ring-airvik-blue
              ${
                errors.email
                  ? "border-error focus:ring-1 focus:ring-error"
                  : "border-gray-300 dark:border-gray-600 bg-airvik-white dark:bg-gray-800 text-airvik-black dark:text-airvik-white hover:border-gray-400"
              }`}
              placeholder="Enter your email address"
              disabled={isSubmitting}
              autoComplete="email"
              required
            />
            {errors.email && (
              <p className="mt-space-1 text-caption text-error">
                {errors.email}
              </p>
            )}
          </div>

          {/* Password Field */}
          <div>
            <label
              htmlFor="password"
              className="block text-label font-sf-pro text-airvik-black dark:text-airvik-white mb-space-2"
            >
              Password <span className="text-error">*</span>
            </label>
            <div className="relative">
              <input
                type={showPassword ? "text" : "password"}
                id="password"
                name="password"
                value={formData.password}
                onChange={handleInputChange}
                className={`w-full px-space-4 pr-12 py-space-3 shadow-none
            text-body font-sf-pro 
            bg-airvik-white dark:bg-gray-100 
            rounded-radius-md 
            placeholder-gray-500 dark:placeholder-gray-400
            focus:outline-none focus:border-transparent
            disabled:bg-gray-100 dark:disabled:bg-gray-200 
            disabled:text-gray-500 dark:disabled:text-gray-400
            disabled:cursor-not-allowed focus:border-airvik-blue focus:ring-2 focus:ring-airvik-blue
                ${
                  errors.password
                    ? "border-error focus:ring-1 focus:ring-error"
                    : "border-gray-300 dark:border-gray-600 bg-airvik-white dark:bg-gray-800 text-airvik-black dark:text-airvik-white hover:border-gray-400"
                }`}
                placeholder="Enter your password"
                disabled={isSubmitting}
                autoComplete="current-password"
                required
              />
              <button
                type="button"
                onClick={togglePasswordVisibility}
                className="absolute right-space-3 top-1/2 transform -translate-y-1/2
              p-space-2 rounded-radius-sm
              text-gray-500 dark:text-gray-400
              hover:text-gray-700 dark:hover:text-gray-200
              focus:outline-none
              disabled:opacity-50 disabled:cursor-not-allowed
              transition-colors duration-normal"
                disabled={isSubmitting}
              >
                {showPassword ? (
                  <Eye className="size-5" />
                ) : (
                  <EyeOff className="size-5" />
                )}
              </button>
            </div>
            {errors.password && (
              <p className="mt-space-1 text-caption text-error">
                {errors.password}
              </p>
            )}
          </div>

          {/* Submit Button */}
          <button
            type="submit"
            disabled={isSubmitting || authState.isLoading}
            className="w-full bg-gradient-to-r from-airvik-blue to-airvik-purple hover:from-airvik-purple hover:to-airvik-blue text-airvik-white py-space-3 px-space-6 rounded-radius-md font-sf-pro font-medium disabled:opacity-50 disabled:cursor-not-allowed transition-all duration-100 ease-linear focus:outline-none"
          >
            {isSubmitting || authState.isLoading ? (
              <div className="flex items-center justify-center">
                <div className="animate-spin h-5 w-5 border-2 border-airvik-white border-t-transparent rounded-radius-full mr-space-2" />
                Signing In...
              </div>
            ) : (
              "Sign In"
            )}
          </button>

          {/* Remember Me & Forgot Password */}
          <div className="flex items-center justify-between">
            {showRememberMe && (
              <Checkbox
                id="rememberMe"
                name="rememberMe"
                checked={formData.rememberMe}
                onChange={(checked) =>
                  setFormData((prev) => ({ ...prev, rememberMe: checked }))
                }
                label="Remember me"
                disabled={isSubmitting}
              />
            )}

            {showForgotPassword && (
              <a
                href="/auth/forgot-password"
                className="text-body text-airvik-blue underline transition-colors duration-normal"
              >
                Forgot password?
              </a>
            )}
          </div>
        </form>

<<<<<<< HEAD
          {showForgotPassword && (
            <a
              href={AUTH_PATHS.FORGOT_PASSWORD}
              className="text-body text-airvik-blue transition-colors duration-normal"
            >
              Forgot password?
            </a>
          )}
=======
        {/* Divider */}
        <div className="relative my-space-4">
          <div className="absolute inset-0 flex items-center">
            <div className="w-full border-t border-gray-300" />
          </div>
          <div className="relative flex justify-center text-caption">
            <span className="px-space-2 bg-airvik-white text-sm  text-gray-500 font-sf-pro">
              Or Sign in with
            </span>
          </div>
>>>>>>> 172e6cc4
        </div>

        {/* Google Login */}
        <GoogleOAuthRedirectButton type="login" redirectTo="/dashboard">
          Sign in with Google
        </GoogleOAuthRedirectButton>

        {/* Back to Login */}
        <div className="mt-space-4 text-center">
          <p className="text-body text-gray-600 dark:text-gray-400">
            Don't have an account?{" "}
            <a
              href={AUTH_PATHS.REGISTER}
              className="text-airvik-blue transition-colors duration-normal font-medium"
            >
              Sign up
            </a>
          </p>
        </div>
      </div>
    </div>
  );
};

export default LoginForm;<|MERGE_RESOLUTION|>--- conflicted
+++ resolved
@@ -14,11 +14,8 @@
 import { UserLoginService } from "../../services/userLogin.service";
 import { Eye, EyeOff } from "lucide-react";
 import GoogleOAuthRedirectButton from "./GoogleOAuthRedirectButton";
-<<<<<<< HEAD
 import { AUTH_PATHS } from "../../lib/paths";
-=======
 import Checkbox from "../common/Checkbox";
->>>>>>> 172e6cc4
 
 // =====================================================
 // BRAND-COMPLIANT LOGIN FORM COMPONENT
@@ -360,7 +357,7 @@
 
             {showForgotPassword && (
               <a
-                href="/auth/forgot-password"
+                href={AUTH_PATHS.FORGOT_PASSWORD}
                 className="text-body text-airvik-blue underline transition-colors duration-normal"
               >
                 Forgot password?
@@ -369,16 +366,6 @@
           </div>
         </form>
 
-<<<<<<< HEAD
-          {showForgotPassword && (
-            <a
-              href={AUTH_PATHS.FORGOT_PASSWORD}
-              className="text-body text-airvik-blue transition-colors duration-normal"
-            >
-              Forgot password?
-            </a>
-          )}
-=======
         {/* Divider */}
         <div className="relative my-space-4">
           <div className="absolute inset-0 flex items-center">
@@ -389,7 +376,6 @@
               Or Sign in with
             </span>
           </div>
->>>>>>> 172e6cc4
         </div>
 
         {/* Google Login */}
