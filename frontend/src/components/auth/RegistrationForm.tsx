--- conflicted
+++ resolved
@@ -100,21 +100,31 @@
     }
 
     // Handle password matching validation in real-time
-    if (field === 'password' || field === 'confirmPassword') {
+    if (field === "password" || field === "confirmPassword") {
       const newFormData = { ...formData, [field]: value };
-      
+
       // If both password fields have values, check if they match
       if (newFormData.password && newFormData.confirmPassword) {
         if (newFormData.password === newFormData.confirmPassword) {
           // Passwords match, clear confirm password error
-          setErrors(prev => ({ ...prev, confirmPassword: undefined }));
+          setErrors((prev) => ({ ...prev, confirmPassword: undefined }));
         } else {
           // Passwords don't match, set confirm password error
-          setErrors(prev => ({ ...prev, confirmPassword: 'Passwords do not match' }));
+          setErrors((prev) => ({
+            ...prev,
+            confirmPassword: "Passwords do not match",
+          }));
         }
-      } else if (field === 'confirmPassword' && newFormData.confirmPassword && !newFormData.password) {
+      } else if (
+        field === "confirmPassword" &&
+        newFormData.confirmPassword &&
+        !newFormData.password
+      ) {
         // Only confirm password has value, set error
-        setErrors(prev => ({ ...prev, confirmPassword: 'Passwords do not match' }));
+        setErrors((prev) => ({
+          ...prev,
+          confirmPassword: "Passwords do not match",
+        }));
       }
     }
 
@@ -322,12 +332,19 @@
               type="email"
               value={formData.email}
               onChange={(e) => handleInputChange("email", e.target.value)}
-              className={`w-full px-space-4 py-space-3 border rounded-radius-md font-sf-pro text-body
-                transition-colors duration-normal focus:outline-none focus:ring-0 focus:transition-none
+              className={`w-full px-space-4 py-space-3  shadow-none
+            text-body font-sf-pro 
+            bg-airvik-white dark:bg-gray-100 
+            rounded-radius-md 
+            placeholder-gray-500 dark:placeholder-gray-400
+            focus:outline-none focus:border-transparent
+            disabled:bg-gray-100 dark:disabled:bg-gray-200 
+            disabled:text-gray-500 dark:disabled:text-gray-400
+            disabled:cursor-not-allowed focus:border-airvik-blue focus:ring-2 focus:ring-airvik-blue
                 ${
                   errors.email
-                    ? "border-error bg-red-50 dark:bg-red-900/20 text-airvik-black dark:text-airvik-white focus:border-error focus:ring-2 focus:ring-error"
-                    : "border-gray-300 dark:border-gray-600 bg-airvik-white dark:bg-gray-800 text-airvik-black dark:text-airvik-white hover:border-gray-400 dark:hover:border-gray-500 focus:border-airvik-blue focus:ring-2 focus:ring-airvik-blue"
+                    ? "border-error focus:ring-1 focus:ring-error"
+                    : "border-gray-300 dark:border-gray-600 bg-airvik-white dark:bg-gray-800 text-airvik-black dark:text-airvik-white hover:border-gray-400"
                 }`}
               placeholder="your.email@example.com"
               disabled={isLoading}
@@ -376,12 +393,19 @@
             type="text"
             value={formData.fullName}
             onChange={(e) => handleInputChange("fullName", e.target.value)}
-            className={`w-full px-space-4 py-space-3 border rounded-radius-md font-sf-pro text-body
-                transition-colors duration-normal focus:outline-none focus:ring-0 focus:transition-none
+            className={`w-full px-space-4 py-space-3  shadow-none
+            text-body font-sf-pro 
+            bg-airvik-white dark:bg-gray-100 
+            rounded-radius-md 
+            placeholder-gray-500 dark:placeholder-gray-400
+            focus:outline-none focus:border-transparent
+            disabled:bg-gray-100 dark:disabled:bg-gray-200 
+            disabled:text-gray-500 dark:disabled:text-gray-400
+            disabled:cursor-not-allowed focus:border-airvik-blue focus:ring-2 focus:ring-airvik-blue
                 ${
                   errors.fullName
-                    ? "border-error bg-red-50 dark:bg-red-900/20 text-airvik-black dark:text-airvik-white focus:border-error focus:ring-2 focus:ring-error"
-                    : "border-gray-300 dark:border-gray-600 bg-airvik-white dark:bg-gray-800 text-airvik-black dark:text-airvik-white hover:border-gray-400 dark:hover:border-gray-500 focus:border-airvik-blue focus:ring-2 focus:ring-airvik-blue"
+                    ? "border-error focus:ring-1 focus:ring-error"
+                    : "border-gray-300 dark:border-gray-600 bg-airvik-white dark:bg-gray-800 text-airvik-black dark:text-airvik-white hover:border-gray-400"
                 }`}
             placeholder="John Doe"
             disabled={isLoading}
@@ -410,12 +434,19 @@
             type="tel"
             value={formData.mobileNumber}
             onChange={(e) => handleInputChange("mobileNumber", e.target.value)}
-            className={`w-full px-space-4 py-space-3 border rounded-radius-md font-sf-pro text-body
-                transition-colors duration-normal focus:outline-none focus:ring-0 focus:transition-none
+            className={`w-full px-space-4 py-space-3  shadow-none
+            text-body font-sf-pro 
+            bg-airvik-white dark:bg-gray-100 
+            rounded-radius-md 
+            placeholder-gray-500 dark:placeholder-gray-400
+            focus:outline-none focus:border-transparent
+            disabled:bg-gray-100 dark:disabled:bg-gray-200 
+            disabled:text-gray-500 dark:disabled:text-gray-400
+            disabled:cursor-not-allowed focus:border-airvik-blue focus:ring-2 focus:ring-airvik-blue
                 ${
                   errors.mobileNumber
-                    ? "border-error bg-red-50 dark:bg-red-900/20 text-airvik-black dark:text-airvik-white focus:border-error focus:ring-2 focus:ring-error"
-                    : "border-gray-300 dark:border-gray-600 bg-airvik-white dark:bg-gray-800 text-airvik-black dark:text-airvik-white hover:border-gray-400 dark:hover:border-gray-500 focus:border-airvik-blue focus:ring-2 focus:ring-airvik-blue"
+                    ? "border-error focus:ring-1 focus:ring-error"
+                    : "border-gray-300 dark:border-gray-600 bg-airvik-white dark:bg-gray-800 text-airvik-black dark:text-airvik-white hover:border-gray-400"
                 }`}
             placeholder="+1234567890"
             disabled={isLoading}
@@ -442,14 +473,19 @@
               type={showPassword ? "text" : "password"}
               value={formData.password}
               onChange={(e) => handleInputChange("password", e.target.value)}
-              onFocus={() => setIsPasswordFocused(true)}
-              onBlur={() => setIsPasswordFocused(false)}
-              className={`w-full px-space-4 py-space-3 pr-12 border rounded-radius-md font-sf-pro text-body
-                  transition-colors duration-normal focus:outline-none focus:ring-0 focus:transition-none
+              className={`w-full px-space-4 py-space-3  shadow-none
+            text-body font-sf-pro 
+            bg-airvik-white dark:bg-gray-100 
+            rounded-radius-md 
+            placeholder-gray-500 dark:placeholder-gray-400
+            focus:outline-none focus:border-transparent
+            disabled:bg-gray-100 dark:disabled:bg-gray-200 
+            disabled:text-gray-500 dark:disabled:text-gray-400
+            disabled:cursor-not-allowed focus:border-airvik-blue focus:ring-2 focus:ring-airvik-blue
                   ${
                     errors.password
-                      ? "border-error bg-red-50 dark:bg-red-900/20 text-airvik-black dark:text-airvik-white focus:border-error focus:ring-2 focus:ring-error"
-                      : "border-gray-300 dark:border-gray-600 bg-airvik-white dark:bg-gray-800 text-airvik-black dark:text-airvik-white hover:border-gray-400 dark:hover:border-gray-500 focus:border-airvik-blue focus:ring-2 focus:ring-airvik-blue"
+                      ? "border-error focus:ring-1 focus:ring-error"
+                      : "border-gray-300 dark:border-gray-600 bg-airvik-white dark:bg-gray-800 text-airvik-black dark:text-airvik-white hover:border-gray-400"
                   }`}
               placeholder="Enter a strong password"
               disabled={isLoading}
@@ -458,17 +494,22 @@
             <button
               type="button"
               onClick={() => setShowPassword(!showPassword)}
-              className="absolute inset-y-0 right-0 flex items-center justify-center w-12 text-gray-500 hover:text-gray-700 dark:text-gray-400 dark:hover:text-gray-200 transition-colors duration-normal"
+              className="absolute right-space-3 top-1/2 transform -translate-y-1/2
+              p-space-2 rounded-radius-sm
+              text-gray-500 dark:text-gray-400
+              hover:text-gray-700 dark:hover:text-gray-200
+              focus:outline-none
+              disabled:opacity-50 disabled:cursor-not-allowed
+              transition-colors duration-normal"
               disabled={isLoading}
             >
               {showPassword ? (
-                <Eye className="size-5" />
+                <Eye className="h-5 w-5" />
               ) : (
-                <EyeOff className="size-5" />
+                <EyeOff className="h-5 w-5" />
               )}
             </button>
           </div>
-<<<<<<< HEAD
           {errors.password && (
             <p className="mt-space-1 text-caption text-error">
               {errors.password}
@@ -480,68 +521,11 @@
             <div className="mt-space-2">
               <PasswordStrengthIndicator
                 password={formData.password}
-                showRequirements={
-                  !areAllPasswordRequirementsMet(formData.password)
-                }
+                showRequirements={true}
               />
             </div>
           )}
         </div>
-=======
-
-          {/* Password Field */}
-          <div>
-            <label htmlFor="password" className="block text-label font-sf-pro text-airvik-black dark:text-airvik-white mb-space-2">
-              Password *
-            </label>
-            <div className="relative">
-              <input
-                id="password"
-                type={showPassword ? 'text' : 'password'}
-                value={formData.password}
-                onChange={(e) => handleInputChange('password', e.target.value)}
-                className={`w-full px-space-4 py-space-3 pr-12 border rounded-radius-md font-sf-pro text-body
-                  transition-colors duration-normal focus:outline-none focus:ring-0 focus:transition-none
-                  ${errors.password 
-                    ? 'border-error bg-red-50 dark:bg-red-900/20 text-airvik-black dark:text-airvik-white focus:border-error focus:ring-2 focus:ring-error' 
-                    : 'border-gray-300 dark:border-gray-600 bg-airvik-white dark:bg-gray-800 text-airvik-black dark:text-airvik-white hover:border-gray-400 dark:hover:border-gray-500 focus:border-airvik-blue focus:ring-2 focus:ring-airvik-blue'
-                  }`}
-                placeholder="Enter a strong password"
-                disabled={isLoading}
-                autoComplete="new-password"
-              />
-              <button
-                type="button"
-                onClick={() => setShowPassword(!showPassword)}
-                className="absolute inset-y-0 right-0 flex items-center justify-center w-12 text-gray-500 hover:text-gray-700 dark:text-gray-400 dark:hover:text-gray-200 transition-colors duration-normal"
-                disabled={isLoading}
-              >
-                {showPassword ? (
-                 <svg className="h-5 w-5" viewBox="0 0 20 20" fill="currentColor">
-                 <path fillRule="evenodd" d="M3.707 2.293a1 1 0 00-1.414 1.414l14 14a1 1 0 001.414-1.414l-1.473-1.473A10.014 10.014 0 0019.542 10C18.268 5.943 14.478 3 10 3a9.958 9.958 0 00-4.512 1.074l-1.78-1.781zm4.261 4.26l1.514 1.515a2.003 2.003 0 012.45 2.45l1.514 1.514a4 4 0 00-5.478-5.478z" clipRule="evenodd" />
-                 <path d="M12.454 16.697L9.75 13.992a4 4 0 01-3.742-3.741L2.335 6.578A9.98 9.98 0 00.458 10c1.274 4.057 5.065 7 9.542 7 .847 0 1.669-.105 2.454-.303z" />
-               </svg>
-                ) : (
-                  <svg className="h-5 w-5" viewBox="0 0 20 20" fill="currentColor">
-                  <path d="M10 12a2 2 0 100-4 2 2 0 000 4z" />
-                  <path fillRule="evenodd" d="M.458 10C1.732 5.943 5.522 3 10 3s8.268 2.943 9.542 7c-1.274 4.057-5.064 7-9.542 7S1.732 14.057.458 10zM14 10a4 4 0 11-8 0 4 4 0 018 0z" clipRule="evenodd" />
-                </svg>
-                )}
-              </button>
-            </div>
-            {errors.password && <p className="mt-space-1 text-caption text-error">{errors.password}</p>}
-            
-            {/* Password Strength Indicator */}
-            {formData.password.length > 0 && !areAllPasswordRequirementsMet(formData.password) && (
-              <div className="mt-space-2">
-                <PasswordStrengthIndicator 
-                  password={formData.password} 
-                  showRequirements={true}
-                />
-              </div>
-            )}
-          </div>
->>>>>>> 4a2793a3
 
         {/* Confirm Password Field */}
         <div>
@@ -559,12 +543,19 @@
               onChange={(e) =>
                 handleInputChange("confirmPassword", e.target.value)
               }
-              className={`w-full px-space-4 py-space-3 pr-12 border rounded-radius-md font-sf-pro text-body
-                  transition-colors duration-normal focus:outline-none focus:ring-0 focus:transition-none
+              className={`w-full px-space-4 py-space-3  shadow-none
+            text-body font-sf-pro 
+            bg-airvik-white dark:bg-gray-100 
+            rounded-radius-md 
+            placeholder-gray-500 dark:placeholder-gray-400
+            focus:outline-none focus:border-transparent
+            disabled:bg-gray-100 dark:disabled:bg-gray-200 
+            disabled:text-gray-500 dark:disabled:text-gray-400
+            disabled:cursor-not-allowed focus:border-airvik-blue focus:ring-2 focus:ring-airvik-blue
                   ${
                     errors.confirmPassword
-                      ? "border-error bg-red-50 dark:bg-red-900/20 text-airvik-black dark:text-airvik-white focus:border-error focus:ring-2 focus:ring-error"
-                      : "border-gray-300 dark:border-gray-600 bg-airvik-white dark:bg-gray-800 text-airvik-black dark:text-airvik-white hover:border-gray-400 dark:hover:border-gray-500 focus:border-airvik-blue focus:ring-2 focus:ring-airvik-blue"
+                      ? "border-error focus:ring-1 focus:ring-error"
+                      : "border-gray-300 dark:border-gray-600 bg-airvik-white dark:bg-gray-800 text-airvik-black dark:text-airvik-white hover:border-gray-400"
                   }`}
               placeholder="Confirm your password"
               disabled={isLoading}
@@ -573,13 +564,19 @@
             <button
               type="button"
               onClick={() => setShowConfirmPassword(!showConfirmPassword)}
-              className="absolute inset-y-0 right-0 flex items-center justify-center w-12 text-gray-500 hover:text-gray-700 dark:text-gray-400 dark:hover:text-gray-200 transition-colors duration-normal"
+              className="absolute right-space-3 top-1/2 transform -translate-y-1/2
+              p-space-2 rounded-radius-sm
+              text-gray-500 dark:text-gray-400
+              hover:text-gray-700 dark:hover:text-gray-200
+              focus:outline-none
+              disabled:opacity-50 disabled:cursor-not-allowed
+              transition-colors duration-normal"
               disabled={isLoading}
             >
               {showConfirmPassword ? (
-                <Eye className="size-5" />
+                <Eye className="h-5 w-5" />
               ) : (
-                <EyeOff className="size-5" />
+                <EyeOff className="h-5 w-5" />
               )}
             </button>
           </div>
@@ -656,38 +653,13 @@
           Already have an account?{" "}
           <a
             href="/auth/login"
-            className="text-airvik-blue underline transition-colors duration-normal"
+            className="text-airvik-blue transition-colors duration-normal"
           >
-<<<<<<< HEAD
             Sign in here
           </a>
         </p>
-      </div>
-=======
-            {isLoading ? (
-              <div className="flex items-center justify-center">
-                <div className="animate-spin mr-space-2 h-4 w-4 border-2 border-white border-t-transparent rounded-radius-full" />
-                Creating Account...
-              </div>
-            ) : (
-              'Create Account'
-            )}
-          </button>
-        </form>
-
-        {/* Login Link */}
-        <div className="mt-space-4 text-center">
-          <p className="text-body text-gray-600 dark:text-gray-300">
-            Already have an account?{' '}
-            <a
-              href="/auth/login"
-              className="text-airvik-blue dark:text-airvik-blue hover:text-airvik-purple dark:hover:text-airvik-purple  transition-colors duration-normal"
-            >
-              Sign in here
-            </a>
-          </p>
-          
-          {/* <p className="mt-space-2 text-caption text-gray-500 dark:text-gray-500">
+
+        {/* <p className="mt-space-2 text-caption text-gray-500 dark:text-gray-500">
             By signing up, you agree to our{' '}
             <a
               href="/terms"
@@ -707,8 +679,7 @@
               Privacy Policy
             </a>
           </p> */}
-        </div>
->>>>>>> 4a2793a3
+      </div>
     </div>
   );
 }