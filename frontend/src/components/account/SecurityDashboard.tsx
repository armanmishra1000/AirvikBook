--- conflicted
+++ resolved
@@ -71,14 +71,10 @@
       </div>
 
       {/* Session Management */}
-<<<<<<< HEAD
-      <div className="shadow-sm bg-airvik-white dark:bg-gray-800 rounded-radius-lg p-space-6">
-=======
               <div className="bg-airvik-white dark:bg-gray-800 rounded-radius-lg shadow-shadow-sm p-space-6">
         <h2 className="text-h3 font-sf-pro text-airvik-black dark:text-airvik-white mb-space-4">
           Active Sessions
         </h2>
->>>>>>> f51cb4b7
         <SessionManager 
           showCurrentSessionFirst={true}
           autoRefresh={true}
