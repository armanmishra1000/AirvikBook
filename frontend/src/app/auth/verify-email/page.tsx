'use client';

/**
 * Email Verification Pending Page
 * 
 * BRAND COMPLIANCE: Uses brand tokens and components
 * COMPLETE USER FLOW: Verification pending with resend functionality
 */

import React, { useState, useEffect, useRef } from 'react';
import { useRouter, useSearchParams } from 'next/navigation';
import { isSuccessResponse } from '../../../types/userRegistration.types';
import UserRegistrationService from '../../../services/userRegistration.service';

export default function VerifyEmailPage() {
  const router = useRouter();
  const searchParams = useSearchParams();
  const [email, setEmail] = useState('');
  const [token, setToken] = useState('');
  const [isVerifying, setIsVerifying] = useState(false);
  const [isVerified, setIsVerified] = useState(false);
  const [verificationError, setVerificationError] = useState('');
  const [isResending, setIsResending] = useState(false);
  const [resendCount, setResendCount] = useState(0);
  const [lastResendTime, setLastResendTime] = useState<number | null>(null);
  const [canResend, setCanResend] = useState(true);
  const [resendCooldown, setResendCooldown] = useState(0);
  const [message, setMessage] = useState('');
  const [error, setError] = useState('');

  const cooldownInterval = useRef<NodeJS.Timeout>();
  const mounted = useRef(true);
  const verificationAttempted = useRef(false);

  // Sanitized logging functions for security
  const maskEmail = (email: string) => {
    if (!email) return 'no-email';
    const [local, domain] = email.split('@');
    return `${local.substring(0, 2)}***@${domain}`;
  };

  const maskToken = (token: string) => {
    if (!token) return 'no-token';
    return token.substring(0, 8) + '...' + token.substring(token.length - 4);
  };

  // Get email and token from URL params
  useEffect(() => {
    const emailParam = searchParams.get('email');
    const tokenParam = searchParams.get('token');
    
<<<<<<< HEAD
    console.log('🔍 URL Params - Email:', maskEmail(emailParam || ''));
    console.log('🔍 URL Params - Token:', maskToken(tokenParam || ''));
=======
    // Removed sensitive data logging for security
>>>>>>> 10a5352f
    
    if (emailParam) {
      // Decode the email parameter (handles %40 -> @)
      const decodedEmail = decodeURIComponent(emailParam);
<<<<<<< HEAD
      console.log('📧 Decoded email:', maskEmail(decodedEmail));
=======
>>>>>>> 10a5352f
      setEmail(decodedEmail);
    }
    
    if (tokenParam) {
      setToken(tokenParam);
    }
    
    // If no email provided, redirect to registration
    if (!emailParam) {
      router.push('/auth/register');
      return;
    }
    
    // If both token and email are provided, auto-verify (only once)
    if (tokenParam && emailParam && !verificationAttempted.current) {
      const decodedEmail = decodeURIComponent(emailParam);
<<<<<<< HEAD
      console.log('🚀 Auto-verifying with decoded email:', maskEmail(decodedEmail));
=======
>>>>>>> 10a5352f
      verificationAttempted.current = true;
      verifyEmailWithToken(tokenParam, decodedEmail);
    }
  }, [searchParams, router]);

  // Cleanup on unmount
  useEffect(() => {
    return () => {
      mounted.current = false;
      if (cooldownInterval.current) {
        clearInterval(cooldownInterval.current);
      }
    };
  }, []);

  // Handle resend cooldown
  useEffect(() => {
    if (lastResendTime && resendCount >= 3) {
      // 5 minute cooldown after 3 resends
      const cooldownMs = 5 * 60 * 1000;
      const elapsed = Date.now() - lastResendTime;
      
      if (elapsed < cooldownMs) {
        setCanResend(false);
        setResendCooldown(Math.ceil((cooldownMs - elapsed) / 1000));
        
        cooldownInterval.current = setInterval(() => {
          if (!mounted.current) return;
          
          const newElapsed = Date.now() - lastResendTime;
          const remaining = Math.ceil((cooldownMs - newElapsed) / 1000);
          
          if (remaining <= 0) {
            setCanResend(true);
            setResendCooldown(0);
            setResendCount(0);
            if (cooldownInterval.current) {
              clearInterval(cooldownInterval.current);
            }
          } else {
            setResendCooldown(remaining);
          }
        }, 1000);
      }
    }
  }, [lastResendTime, resendCount]);

  /**
   * Verify email with token (called when clicking verification link)
   */
  const verifyEmailWithToken = async (verificationToken: string, userEmail: string) => {
    if (!mounted.current) return;
    
    // Prevent double verification
    if (isVerifying) {
      return;
    }
    
<<<<<<< HEAD
    console.log('🔍 Starting email verification with token:', maskToken(verificationToken));
    console.log('📧 Email to verify:', maskEmail(userEmail));
    
=======
>>>>>>> 10a5352f
    setIsVerifying(true);
    setVerificationError('');
    setError('');
    setMessage('');

    try {
      const response = await UserRegistrationService.verifyEmail({
        token: verificationToken,
        email: userEmail
      });
      
      if (isSuccessResponse(response)) {
        // Only update state if component is still mounted
        if (mounted.current) {
          setIsVerified(true);
          setMessage('Email verified successfully! Redirecting to your account...');
        }
        
        // Always redirect, even if component unmounted (user will see success page)
        setTimeout(() => {
          router.push('/auth/success');
        }, 2000);
      } else {
        // Only update state if component is still mounted
        if (mounted.current) {
          setVerificationError(response.error || 'Email verification failed');
          
          // Handle specific error codes
          if (response.code === 'VERIFICATION_TOKEN_EXPIRED') {
            setVerificationError('Verification link has expired. Please request a new one below.');
          } else if (response.code === 'VERIFICATION_TOKEN_INVALID') {
            setVerificationError('Invalid verification link. Please request a new one below.');
          } else if (response.code === 'EMAIL_NOT_FOUND') {
            setVerificationError('Email address not found. Please try registering again.');
          }
        }
      }
    } catch (error) {
      console.error('🚨 Verification error:', error);
      if (mounted.current) {
        setVerificationError('Network error. Please check your connection and try again.');
      }
    } finally {
      // Always set isVerifying to false, but check mounted status
      if (mounted.current) {
        setIsVerifying(false);
      }
    }
  };

  /**
   * Handle resend verification email
   */
  const handleResendVerification = async () => {
    if (!email || isResending || !canResend) return;

    setIsResending(true);
    setError('');
    setMessage('');

    try {
      const response = await UserRegistrationService.resendVerification({ email });

      if (isSuccessResponse(response)) {
        setMessage('Verification email sent! Please check your inbox.');
        setResendCount(prev => prev + 1);
        setLastResendTime(Date.now());
        
        // Short cooldown between resends (1 minute)
        setCanResend(false);
        setTimeout(() => {
          if (mounted.current) {
            setCanResend(true);
          }
        }, 60000);
      } else {
        setError(response.error || 'Failed to resend verification email');
      }
    } catch (error) {
      setError('Failed to resend verification email. Please try again.');
    } finally {
      setIsResending(false);
    }
  };

  /**
   * Format cooldown time
   */
  const formatCooldownTime = (seconds: number): string => {
    const minutes = Math.floor(seconds / 60);
    const remainingSeconds = seconds % 60;
    return `${minutes}:${remainingSeconds.toString().padStart(2, '0')}`;
  };

  return (
    <div className="flex items-center justify-center min-h-screen bg-gray-50 dark:bg-gray-900 py-space-12 px-space-4 sm:px-space-6 lg:px-space-8">
      <div className="w-full max-w-md bg-white rounded-lg shadow-lg dark:bg-gray-800 p-space-8">
        {/* Header - Dynamic based on verification status */}
        <div className="text-center mb-space-8">
          {isVerifying ? (
            // Verifying state
            <>
              <div className="flex items-center justify-center w-16 h-16 mx-auto bg-blue-100 rounded-full dark:bg-blue-900 mb-space-4">
                <div className="w-8 h-8 border-2 border-blue-600 rounded-full animate-spin dark:border-blue-400 border-t-transparent" />
              </div>
              <h1 className="text-gray-900 text-h1 dark:text-white mb-space-2">
                Verifying Email...
              </h1>
              <p className="text-gray-600 text-body dark:text-gray-300">
                Please wait while we verify your email address
              </p>
            </>
          ) : isVerified ? (
            // Success state
            <>
              <div className="flex items-center justify-center w-16 h-16 mx-auto bg-green-100 rounded-full dark:bg-green-900 mb-space-4">
                <svg className="w-8 h-8 text-green-600 dark:text-green-400" fill="none" stroke="currentColor" viewBox="0 0 24 24">
                  <path strokeLinecap="round" strokeLinejoin="round" strokeWidth={2} d="M9 12l2 2 4-4m6 2a9 9 0 11-18 0 9 9 0 0118 0z" />
                </svg>
              </div>
              <h1 className="text-gray-900 text-h1 dark:text-white mb-space-2">
                Email Verified! 🎉
              </h1>
              <p className="text-gray-600 text-body dark:text-gray-300">
                Your account has been successfully verified
              </p>
            </>
          ) : verificationError ? (
            // Error state
            <>
              <div className="flex items-center justify-center w-16 h-16 mx-auto bg-red-100 rounded-full dark:bg-red-900 mb-space-4">
                <svg className="w-8 h-8 text-red-600 dark:text-red-400" fill="none" stroke="currentColor" viewBox="0 0 24 24">
                  <path strokeLinecap="round" strokeLinejoin="round" strokeWidth={2} d="M12 9v2m0 4h.01m-6.938 4h13.856c1.54 0 2.502-1.667 1.732-2.5L13.732 4c-.77-.833-1.964-.833-2.732 0L3.732 16.5c-.77.833.192 2.5 1.732 2.5z" />
                </svg>
              </div>
              <h1 className="text-gray-900 text-h1 dark:text-white mb-space-2">
                Verification Failed
              </h1>
              <p className="text-gray-600 text-body dark:text-gray-300">
                There was a problem verifying your email
              </p>
            </>
          ) : (
            // Default state (waiting for verification)
            <>
              <div className="flex items-center justify-center w-16 h-16 mx-auto bg-blue-100 rounded-full dark:bg-blue-900 mb-space-4">
                <svg className="w-8 h-8 text-blue-600 dark:text-blue-400" fill="none" stroke="currentColor" viewBox="0 0 24 24">
                  <path strokeLinecap="round" strokeLinejoin="round" strokeWidth={2} d="M3 8l7.89 4.26c.3.16.65.16.95 0L20 8M5 19h14a2 2 0 002-2V7a2 2 0 00-2-2H5a2 2 0 00-2 2v10a2 2 0 002 2z" />
                </svg>
              </div>
              <h1 className="text-gray-900 text-h1 dark:text-white mb-space-2">
                Check Your Email
              </h1>
              <p className="text-gray-600 text-body dark:text-gray-300">
                We've sent a verification link to:
              </p>
              <p className="font-semibold text-gray-900 text-body dark:text-white mt-space-1">
                {email}
              </p>
            </>
          )}
        </div>

        {/* Instructions - Only show if not verifying or verified */}
        {!isVerifying && !isVerified && (
          <div className="mb-space-6">
            <div className="border border-blue-200 rounded-md bg-blue-50 dark:bg-blue-900/20 dark:border-blue-800 p-space-4">
              <h3 className="text-sm font-medium text-blue-800 dark:text-blue-200 mb-space-2">
                What to do next:
              </h3>
              <ol className="text-sm text-blue-700 dark:text-blue-300 space-y-space-1">
                <li>1. Check your email inbox (and spam folder)</li>
                <li>2. Click the verification link in the email</li>
                <li>3. You'll be redirected back to complete your registration</li>
              </ol>
            </div>
          </div>
        )}

        {/* Status Messages */}
        {message && (
          <div className="border border-green-200 rounded-md mb-space-4 p-space-3 bg-green-50 dark:bg-green-900/20 dark:border-green-800">
            <p className="text-sm text-green-600 dark:text-green-400">{message}</p>
          </div>
        )}

        {(error || verificationError) && (
          <div className="border border-red-200 rounded-md mb-space-4 p-space-3 bg-red-50 dark:bg-red-900/20 dark:border-red-800">
            <p className="text-sm text-red-600 dark:text-red-400">
              {verificationError || error}
            </p>
          </div>
        )}

        {/* Resend Section - Only show if not verifying and not verified successfully */}
        {!isVerifying && !isVerified && (
          <div className="text-center mb-space-6">
            <p className="text-sm text-gray-600 dark:text-gray-400 mb-space-3">
              Didn't receive the email?
            </p>
          
          {canResend ? (
            <button
              onClick={handleResendVerification}
              disabled={isResending}
              className="inline-flex items-center text-sm font-medium text-white bg-blue-600 border border-transparent rounded-md px-space-4 py-space-2 hover:bg-blue-700 focus:outline-none focus:ring-2 focus:ring-offset-2 focus:ring-blue-500 disabled:opacity-50 disabled:cursor-not-allowed"
            >
              {isResending ? (
                <>
                  <div className="w-4 h-4 -ml-1 border-2 border-white rounded-full animate-spin mr-space-2 border-t-transparent" />
                  Sending...
                </>
              ) : (
                'Resend Verification Email'
              )}
            </button>
          ) : (
            <div className="text-center">
              <p className="text-sm text-gray-500 dark:text-gray-400 mb-space-1">
                Please wait before requesting another email
              </p>
              <p className="font-mono text-sm text-gray-600 dark:text-gray-300">
                {formatCooldownTime(resendCooldown)}
              </p>
            </div>
          )}
          
          {resendCount > 0 && (
            <p className="text-xs text-gray-500 dark:text-gray-400 mt-space-2">
              {resendCount}/3 resends used
            </p>
          )}
          </div>
        )}

        {/* Success Actions - Show when verified */}
        {isVerified && (
          <div className="text-center mb-space-6">
            <button
              onClick={() => router.push('/auth/success')}
              className="w-full font-medium text-white transition-colors duration-200 bg-green-600 rounded-md px-space-6 py-space-3 hover:bg-green-700 focus:outline-none focus:ring-2 focus:ring-offset-2 focus:ring-green-500"
            >
              Continue to Dashboard
            </button>
          </div>
        )}

        {/* Help Section - Only show if not verified successfully */}
        {!isVerified && (
          <div className="border-t border-gray-200 dark:border-gray-700 pt-space-6">
            <div className="text-center">
              <p className="text-sm text-gray-600 dark:text-gray-400 mb-space-3">
                Still having trouble?
              </p>
              <div className="space-y-space-2">
                <button
                  onClick={() => router.push('/auth/register')}
                  className="block w-full text-sm text-blue-600 underline dark:text-blue-400 hover:text-blue-500 dark:hover:text-blue-300"
                >
                  Try registering again
                </button>
                <a
                  href="/contact"
                  className="block w-full text-sm text-blue-600 underline dark:text-blue-400 hover:text-blue-500 dark:hover:text-blue-300"
                >
                  Contact support
                </a>
              </div>
            </div>
          </div>
        )}

        {/* Security Notice */}
        <div className="rounded-md mt-space-6 p-space-3 bg-gray-50 dark:bg-gray-700">
          <div className="flex items-start space-x-space-2">
            <svg className="w-4 h-4 text-gray-400 mt-0.5 flex-shrink-0" fill="currentColor" viewBox="0 0 20 20">
              <path fillRule="evenodd" d="M5 9V7a5 5 0 0110 0v2a2 2 0 012 2v5a2 2 0 01-2 2H5a2 2 0 01-2-2v-5a2 2 0 012-2zm8-2v2H7V7a3 3 0 016 0z" clipRule="evenodd" />
            </svg>
            <div>
              <p className="text-xs text-gray-600 dark:text-gray-300">
                <strong>Security Notice:</strong> The verification link will expire in 24 hours. 
                If you don't verify your email within this time, you'll need to register again.
              </p>
            </div>
          </div>
        </div>
      </div>
    </div>
  );
}<|MERGE_RESOLUTION|>--- conflicted
+++ resolved
@@ -49,20 +49,11 @@
     const emailParam = searchParams.get('email');
     const tokenParam = searchParams.get('token');
     
-<<<<<<< HEAD
-    console.log('🔍 URL Params - Email:', maskEmail(emailParam || ''));
-    console.log('🔍 URL Params - Token:', maskToken(tokenParam || ''));
-=======
     // Removed sensitive data logging for security
->>>>>>> 10a5352f
     
     if (emailParam) {
       // Decode the email parameter (handles %40 -> @)
       const decodedEmail = decodeURIComponent(emailParam);
-<<<<<<< HEAD
-      console.log('📧 Decoded email:', maskEmail(decodedEmail));
-=======
->>>>>>> 10a5352f
       setEmail(decodedEmail);
     }
     
@@ -79,10 +70,6 @@
     // If both token and email are provided, auto-verify (only once)
     if (tokenParam && emailParam && !verificationAttempted.current) {
       const decodedEmail = decodeURIComponent(emailParam);
-<<<<<<< HEAD
-      console.log('🚀 Auto-verifying with decoded email:', maskEmail(decodedEmail));
-=======
->>>>>>> 10a5352f
       verificationAttempted.current = true;
       verifyEmailWithToken(tokenParam, decodedEmail);
     }
@@ -141,12 +128,6 @@
       return;
     }
     
-<<<<<<< HEAD
-    console.log('🔍 Starting email verification with token:', maskToken(verificationToken));
-    console.log('📧 Email to verify:', maskEmail(userEmail));
-    
-=======
->>>>>>> 10a5352f
     setIsVerifying(true);
     setVerificationError('');
     setError('');
