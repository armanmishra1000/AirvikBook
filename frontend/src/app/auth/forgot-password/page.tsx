--- conflicted
+++ resolved
@@ -211,7 +211,7 @@
       <div className="max-w-md w-full">
         {/* Header */}
         <div className="text-center mb-space-8">
-          <h1 className="text-h1 font-sf-pro text-airvik-black dark:text-airvik-white mb-space-2">
+          <h1 className="md:text-h1 text-h3 font-sf-pro text-airvik-black dark:text-airvik-white mb-space-2">
             Forgot Password
           </h1>
           <p className="text-body text-gray-600 dark:text-gray-400">
@@ -221,13 +221,8 @@
         </div>
 
         {/* Form Card */}
-<<<<<<< HEAD
-        <div className="bg-airvik-white dark:bg-gray-800 rounded-radius-lg shadow-lg p-space-8 card-auth">
+        <div className="bg-airvik-white dark:bg-gray-800 rounded-radius-lg sm:shadow-lg sm:p-space-6 sm:card-auth">
           <form onSubmit={handleSubmit} className="space-y-space-4" noValidate>
-=======
-        <div className="bg-airvik-white dark:bg-gray-800 rounded-radius-lg shadow-lg p-space-8">
-          <form onSubmit={handleSubmit} className="space-y-space-6" noValidate>
->>>>>>> 7ef2192c
             {/* Email Input */}
             <div>
               <label
@@ -243,7 +238,6 @@
                 value={formData.email}
                 onChange={handleInputChange}
                 placeholder="Enter your email address"
-<<<<<<< HEAD
                 className={`w-full px-space-4 py-space-3  shadow-none
             text-body font-sf-pro 
             bg-airvik-white dark:bg-gray-100 
@@ -257,12 +251,6 @@
                     errors.email
                       ? "border-error focus:ring-1 focus:ring-error"
                       : "border-gray-300 dark:border-gray-600 bg-airvik-white dark:bg-gray-800 text-airvik-black dark:text-airvik-white hover:border-gray-400"
-=======
-                className={`w-full px-space-4 py-space-3 border rounded-radius-md font-sf-pro text-body
-                  ${errors.email 
-                    ? 'border-error focus:outline-none focus:ring-0 focus:border-error' 
-                    : 'border-gray-300 dark:border-gray-600 bg-airvik-white dark:bg-gray-800 text-airvik-black dark:text-airvik-white hover:border-gray-400 dark:hover:border-gray-500 focus:outline-none focus:ring-2 focus:ring-airvik-blue transition-colors duration-normal'
->>>>>>> 7ef2192c
                   }`}
                 disabled={isSubmitting}
                 autoComplete="email"
@@ -278,20 +266,11 @@
             <button
               type="submit"
               disabled={isSubmitting}
-<<<<<<< HEAD
-              className={`w-full py-space-3 px-space-6 rounded-radius-md font-sf-pro text-button transition-all ease-linear duration-100
-                ${
-                  isSubmitting
-                    ? "bg-gray-400 text-gray-200 cursor-not-allowed"
-                    : "bg-airvik-blue text-airvik-white hover:bg-airvik-bluehover"
-                }`}
-=======
-              className="w-full bg-airvik-blue text-airvik-white py-space-3 px-space-6 rounded-radius-md font-sf-pro font-medium hover:bg-airvik-blue-mid disabled:opacity-50 disabled:cursor-not-allowed transition-all duration-normal focus:outline-none"
->>>>>>> 7ef2192c
+              className="w-full bg-airvik-blue text-airvik-white py-space-3 px-space-6 rounded-radius-md font-sf-pro font-medium hover:bg-airvik-bluehover disabled:opacity-50 disabled:cursor-not-allowed transition-all duration-100 ease-linear focus:outline-none"
             >
               {isSubmitting ? (
                 <div className="flex items-center justify-center">
-                  <div className="animate-spin mr-space-2 h-4 w-4 border-2 border-white border-t-transparent rounded-radius-full" />
+                  <div className="animate-spin h-5 w-5 border-2 border-airvik-white border-t-transparent rounded-radius-full mr-space-2" />
                   Sending...
                 </div>
               ) : (
@@ -301,14 +280,10 @@
           </form>
 
           {/* Back to Login */}
-          <div className="mt-space-6 text-center">
+          <div className="mt-space-4 text-center">
             <button
-<<<<<<< HEAD
               onClick={() => router.push("/auth/login")}
-=======
-              onClick={() => router.push('/auth/login')}
->>>>>>> 7ef2192c
-              className="text-body font-sf-pro text-airvik-blue hover:text-airvik-blue-mid transition-colors duration-normal focus:outline-none rounded-radius-sm"
+              className="text-body font-sf-pro bg-gray-200 w-full py-2.5 text-airvik-blue transition-colors duration-normal focus:outline-none rounded-radius-sm"
             >
               Back to Login
             </button>
