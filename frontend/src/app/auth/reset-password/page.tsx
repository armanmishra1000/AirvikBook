"use client";

import React, { useState, useEffect, useRef } from "react";
import { useRouter, useSearchParams } from "next/navigation";
import { PasswordManagementService } from "../../../services/passwordManagement.service";
import { PasswordInput } from "../../../components/auth/PasswordInput";
import { PasswordStrengthIndicator } from "../../../components/auth/PasswordStrengthIndicator";
import {
  isSuccessResponse,
  PASSWORD_ERROR_CODES,
} from "../../../types/passwordManagement.types";

// =====================================================
// RESET PASSWORD PAGE COMPONENT (Query Parameter Version)
// =====================================================
// Allows users to reset their password using a token from query parameter

interface ResetPasswordFormData {
  newPassword: string;
  confirmPassword: string;
}

interface ResetPasswordFormErrors {
  newPassword?: string;
  confirmPassword?: string;
  general?: string;
}

const ResetPasswordPage: React.FC = () => {
  const router = useRouter();
  const searchParams = useSearchParams();
  const token = searchParams.get("token");

  const [formData, setFormData] = useState<ResetPasswordFormData>({
    newPassword: "",
    confirmPassword: "",
  });
  const [errors, setErrors] = useState<ResetPasswordFormErrors>({});
  const [isSubmitting, setIsSubmitting] = useState(false);
  const [isTokenValid, setIsTokenValid] = useState<boolean | null>(null);
  const [isTokenVerifying, setIsTokenVerifying] = useState(true);
  const [isResetComplete, setIsResetComplete] = useState(false);
  const submitAttemptedRef = useRef(false);

  // =====================================================
  // TOKEN VERIFICATION
  // =====================================================

  useEffect(() => {
    const verifyToken = async () => {
      if (!token) {
        setIsTokenValid(false);
        setIsTokenVerifying(false);
        return;
      }

      try {
        const result = await PasswordManagementService.verifyResetToken(token);

        if (isSuccessResponse(result)) {
          setIsTokenValid(true);
        } else {
          setIsTokenValid(false);
        }
      } catch (error) {
        setIsTokenValid(false);
      } finally {
        setIsTokenVerifying(false);
      }
    };

    verifyToken();
  }, [token]);

  // =====================================================
  // FORM VALIDATION
  // =====================================================

  const validatePassword = (password: string): string | undefined => {
    if (!password) return "Password is required";
    return undefined;
  };

  const validateConfirmPassword = (
    confirmPassword: string,
    password: string
  ): string | undefined => {
    if (!confirmPassword) return "Please confirm your password";
    if (confirmPassword !== password) return "Passwords do not match";
    return undefined;
  };

  const validateForm = (): boolean => {
    const newErrors: ResetPasswordFormErrors = {};

    const passwordError = validatePassword(formData.newPassword);
    if (passwordError) newErrors.newPassword = passwordError;

    const confirmPasswordError = validateConfirmPassword(
      formData.confirmPassword,
      formData.newPassword
    );
    if (confirmPasswordError) newErrors.confirmPassword = confirmPasswordError;

    setErrors(newErrors);
    return Object.keys(newErrors).length === 0;
  };

  // =====================================================
  // FORM HANDLERS
  // =====================================================

  const handlePasswordChange = (value: string) => {
    setFormData((prev) => ({
      ...prev,
      newPassword: value,
    }));

    // Clear password error on change if submit has been attempted
    if (submitAttemptedRef.current && errors.newPassword) {
      setErrors((prev) => ({
        ...prev,
        newPassword: undefined,
      }));
    }

    // Real-time validation for password
    if (submitAttemptedRef.current) {
      const passwordError = validatePassword(value);
      setErrors((prev) => ({
        ...prev,
        newPassword: passwordError,
      }));
    }
  };

  const handleConfirmPasswordChange = (value: string) => {
    setFormData((prev) => ({
      ...prev,
      confirmPassword: value,
    }));

    // Clear confirm password error on change if submit has been attempted
    if (submitAttemptedRef.current && errors.confirmPassword) {
      setErrors((prev) => ({
        ...prev,
        confirmPassword: undefined,
      }));
    }

    // Real-time validation for confirm password
    if (submitAttemptedRef.current) {
      const confirmPasswordError = validateConfirmPassword(
        value,
        formData.newPassword
      );
      setErrors((prev) => ({
        ...prev,
        confirmPassword: confirmPasswordError,
      }));
    }
  };

  const handleSubmit = async (e: React.FormEvent) => {
    e.preventDefault();
    submitAttemptedRef.current = true;

    // Validate form
    if (!validateForm()) {
      return;
    }

    setIsSubmitting(true);
    setErrors((prev) => ({ ...prev, general: undefined }));

    try {
      const result = await PasswordManagementService.resetPassword(
        token!,
        formData.newPassword,
        formData.confirmPassword
      );

      if (isSuccessResponse(result)) {
        setIsResetComplete(true);
      } else {
        // Handle specific error cases
        if (result.code === PASSWORD_ERROR_CODES.INVALID_RESET_TOKEN) {
          setErrors((prev) => ({
            ...prev,
            general:
              "The reset link is invalid or has expired. Please request a new one.",
          }));
        } else if (result.code === PASSWORD_ERROR_CODES.RESET_TOKEN_EXPIRED) {
          setErrors((prev) => ({
            ...prev,
            general: "The reset link has expired. Please request a new one.",
          }));
        } else if (result.code === PASSWORD_ERROR_CODES.PASSWORD_TOO_WEAK) {
          setErrors((prev) => ({
            ...prev,
            general: "Password does not meet security requirements.",
          }));
        } else if (result.code === PASSWORD_ERROR_CODES.PASSWORD_REUSED) {
          setErrors((prev) => ({
            ...prev,
            general:
              "Cannot reuse a recent password. Please choose a different password.",
          }));
        } else {
          setErrors((prev) => ({
            ...prev,
            general: result.error || "An error occurred. Please try again.",
          }));
        }
      }
    } catch (error) {
      setErrors((prev) => ({
        ...prev,
        general: "Network error. Please check your connection and try again.",
      }));
    } finally {
      setIsSubmitting(false);
    }
  };

  // =====================================================
  // LOADING STATE
  // =====================================================

  if (isTokenVerifying) {
    return (
      <div className="min-h-screen bg-airvik-white dark:bg-gray-900 flex items-center justify-center px-space-4">
        <div className="max-w-md w-full text-center">
          <div className="animate-spin h-8 w-8 mx-auto mb-space-4 border-4 border-airvik-blue border-t-transparent rounded-radius-full" />
          <p className="text-body text-gray-600 dark:text-gray-400 font-sf-pro">
            Verifying reset link...
          </p>
        </div>
      </div>
    );
  }

  // =====================================================
  // INVALID TOKEN STATE
  // =====================================================

  if (!isTokenValid) {
    return (
      <div className="min-h-screen bg-airvik-white dark:bg-gray-900 flex items-center justify-center px-space-4">
        <div className="max-w-md w-full">
          <div className="bg-airvik-white dark:bg-gray-800 rounded-radius-lg shadow-lg p-space-8 text-center">
            {/* Error Icon */}
            <div className="mx-auto w-16 h-16 bg-error text-airvik-white rounded-radius-full flex items-center justify-center mb-space-6">
              <svg
                className="w-8 h-8"
                fill="none"
                stroke="currentColor"
                viewBox="0 0 24 24"
              >
                <path
                  strokeLinecap="round"
                  strokeLinejoin="round"
                  strokeWidth={2}
                  d="M6 18L18 6M6 6l12 12"
                />
              </svg>
            </div>

            {/* Error Message */}
            <h1 className="text-h2 font-sf-pro text-airvik-black dark:text-airvik-white mb-space-4">
              Invalid Reset Link
            </h1>
            <p className="text-body text-gray-600 dark:text-gray-400 mb-space-6">
              This password reset link is invalid or has expired. Please request
              a new one.
            </p>

            {/* Action Buttons */}
            <div className="space-y-space-3">
              <button
<<<<<<< HEAD
                onClick={() => router.push("/auth/forgot-password")}
=======
                onClick={() => router.push('/auth/forgot-password')}
>>>>>>> 7ef2192c
                className="w-full bg-airvik-blue text-airvik-white py-space-3 px-space-6 rounded-radius-md font-sf-pro font-medium hover:bg-airvik-blue-mid transition-colors duration-normal focus:outline-none"
              >
                Request New Reset Link
              </button>
              <button
<<<<<<< HEAD
                onClick={() => router.push("/auth/login")}
=======
                onClick={() => router.push('/auth/login')}
>>>>>>> 7ef2192c
                className="w-full bg-gray-100 dark:bg-gray-700 text-gray-700 dark:text-gray-300 py-space-3 px-space-6 rounded-radius-md font-sf-pro font-medium hover:bg-gray-200 dark:hover:bg-gray-600 transition-colors duration-normal focus:outline-none"
              >
                Back to Login
              </button>
            </div>
          </div>
        </div>
      </div>
    );
  }

  // =====================================================
  // SUCCESS STATE
  // =====================================================

  if (isResetComplete) {
    return (
      <div className="min-h-screen bg-airvik-white dark:bg-gray-900 flex items-center justify-center px-space-4">
        <div className="max-w-md w-full">
          <div className="bg-airvik-white dark:bg-gray-800 rounded-radius-lg shadow-lg p-space-8 text-center">
            {/* Success Icon */}
            <div className="mx-auto w-16 h-16 bg-success text-airvik-white rounded-radius-full flex items-center justify-center mb-space-6">
              <svg
                className="w-8 h-8"
                fill="none"
                stroke="currentColor"
                viewBox="0 0 24 24"
              >
                <path
                  strokeLinecap="round"
                  strokeLinejoin="round"
                  strokeWidth={2}
                  d="M5 13l4 4L19 7"
                />
              </svg>
            </div>

            {/* Success Message */}
            <h1 className="text-h2 font-sf-pro text-airvik-black dark:text-airvik-white mb-space-4">
              Password Reset Complete
            </h1>
            <p className="text-body text-gray-600 dark:text-gray-400 mb-space-6">
              Your password has been successfully reset. You can now log in with
              your new password.
            </p>

            {/* Action Button */}
            <button
<<<<<<< HEAD
              onClick={() => router.push("/auth/login")}
=======
              onClick={() => router.push('/auth/login')}
>>>>>>> 7ef2192c
              className="w-full bg-airvik-blue text-airvik-white py-space-3 px-space-6 rounded-radius-md font-sf-pro font-medium hover:bg-airvik-blue-mid transition-colors duration-normal focus:outline-none"
            >
              Continue to Login
            </button>
          </div>
        </div>
      </div>
    );
  }

  // =====================================================
  // FORM STATE
  // =====================================================

  return (
    <div className="min-h-screen bg-airvik-white dark:bg-gray-900 flex items-center justify-center px-space-4">
      <div className="max-w-md w-full">
        {/* Header */}
        <div className="text-center mb-space-8">
          <h1 className="text-h1 font-sf-pro text-airvik-black dark:text-airvik-white mb-space-2">
            Reset Password
          </h1>
          <p className="text-body text-gray-600 dark:text-gray-400">
            Enter your new password below.
          </p>
        </div>

        {/* Form Card */}
        <div className="bg-airvik-white dark:bg-gray-800 rounded-radius-lg shadow-lg p-space-8 card-auth">
          <form onSubmit={handleSubmit} className="space-y-space-6">
            {/* New Password Input */}
            <div>
              <PasswordInput
                value={formData.newPassword}
                onChange={handlePasswordChange}
                placeholder="Enter your new password"
                label="New Password"
                error={errors.newPassword}
                disabled={isSubmitting}
              />

              {/* Password Strength Indicator */}
              {formData.newPassword && (
                <PasswordStrengthIndicator
                  password={formData.newPassword}
                  showRequirements={true}
                  className="mt-space-4"
                />
              )}
            </div>

            {/* Confirm Password Input */}
            <div>
              <PasswordInput
                value={formData.confirmPassword}
                onChange={handleConfirmPasswordChange}
                placeholder="Confirm your new password"
                label="Confirm Password"
                error={errors.confirmPassword}
                disabled={isSubmitting}
              />
            </div>

            {/* General Error */}
            {errors.general && (
              <div className="p-space-4 bg-red-50 dark:bg-red-900/20 border border-red-200 dark:border-red-800 rounded-radius-md">
                <p className="text-body font-sf-pro text-error">
                  {errors.general}
                </p>
              </div>
            )}

            {/* Submit Button */}
            <button
              type="submit"
              disabled={isSubmitting}
<<<<<<< HEAD
              className="w-full bg-airvik-blue text-airvik-white py-space-3 px-space-6 rounded-radius-md font-sf-pro font-medium hover:bg-airvik-bluehover disabled:opacity-50 disabled:cursor-not-allowed transition-all duration-100 ease-linear focus:outline-none"
=======
              className="w-full bg-airvik-blue text-airvik-white py-space-3 px-space-6 rounded-radius-md font-sf-pro font-medium hover:bg-airvik-blue-mid disabled:opacity-50 disabled:cursor-not-allowed transition-all duration-normal focus:outline-none"
>>>>>>> 7ef2192c
            >
              {isSubmitting ? (
                <div className="flex items-center justify-center">
                  <div className="animate-spin h-5 w-5 border-2 border-airvik-white border-t-transparent rounded-radius-full mr-space-2" />
                  Resetting Password...
                </div>
              ) : (
                "Reset Password"
              )}
            </button>
          </form>

          {/* Back to Login */}
          <div className="mt-space-6 text-center">
            <button
<<<<<<< HEAD
              onClick={() => router.push("/auth/login")}
=======
              onClick={() => router.push('/auth/login')}
>>>>>>> 7ef2192c
              className="text-body font-sf-pro text-airvik-blue hover:text-airvik-blue-mid transition-colors duration-normal focus:outline-none rounded-radius-sm"
            >
              Back to Login
            </button>
          </div>
        </div>
      </div>
    </div>
  );
};

export default ResetPasswordPage;<|MERGE_RESOLUTION|>--- conflicted
+++ resolved
@@ -5,6 +5,7 @@
 import { PasswordManagementService } from "../../../services/passwordManagement.service";
 import { PasswordInput } from "../../../components/auth/PasswordInput";
 import { PasswordStrengthIndicator } from "../../../components/auth/PasswordStrengthIndicator";
+import { useToastHelpers } from "../../../components/common/Toast";
 import {
   isSuccessResponse,
   PASSWORD_ERROR_CODES,
@@ -23,13 +24,13 @@
 interface ResetPasswordFormErrors {
   newPassword?: string;
   confirmPassword?: string;
-  general?: string;
 }
 
 const ResetPasswordPage: React.FC = () => {
   const router = useRouter();
   const searchParams = useSearchParams();
   const token = searchParams.get("token");
+  const { showSuccess, showError } = useToastHelpers();
 
   const [formData, setFormData] = useState<ResetPasswordFormData>({
     newPassword: "",
@@ -171,7 +172,6 @@
     }
 
     setIsSubmitting(true);
-    setErrors((prev) => ({ ...prev, general: undefined }));
 
     try {
       const result = await PasswordManagementService.resetPassword(
@@ -181,43 +181,41 @@
       );
 
       if (isSuccessResponse(result)) {
+        // Show success toast
+        showSuccess(
+          "Password Reset Complete",
+          "Your password has been successfully reset. You can now log in with your new password."
+        );
         setIsResetComplete(true);
       } else {
-        // Handle specific error cases
-        if (result.code === PASSWORD_ERROR_CODES.INVALID_RESET_TOKEN) {
-          setErrors((prev) => ({
-            ...prev,
-            general:
-              "The reset link is invalid or has expired. Please request a new one.",
-          }));
-        } else if (result.code === PASSWORD_ERROR_CODES.RESET_TOKEN_EXPIRED) {
-          setErrors((prev) => ({
-            ...prev,
-            general: "The reset link has expired. Please request a new one.",
-          }));
-        } else if (result.code === PASSWORD_ERROR_CODES.PASSWORD_TOO_WEAK) {
-          setErrors((prev) => ({
-            ...prev,
-            general: "Password does not meet security requirements.",
-          }));
-        } else if (result.code === PASSWORD_ERROR_CODES.PASSWORD_REUSED) {
-          setErrors((prev) => ({
-            ...prev,
-            general:
-              "Cannot reuse a recent password. Please choose a different password.",
-          }));
-        } else {
-          setErrors((prev) => ({
-            ...prev,
-            general: result.error || "An error occurred. Please try again.",
-          }));
+        // Handle specific error cases and show error toasts
+        let errorTitle = "Password Reset Failed";
+        let errorMessage = result.error || "An error occurred. Please try again.";
+
+        switch (result.code) {
+          case PASSWORD_ERROR_CODES.INVALID_RESET_TOKEN:
+            errorMessage = "The reset link is invalid or has expired. Please request a new one.";
+            break;
+          case PASSWORD_ERROR_CODES.RESET_TOKEN_EXPIRED:
+            errorMessage = "The reset link has expired. Please request a new one.";
+            break;
+          case PASSWORD_ERROR_CODES.PASSWORD_TOO_WEAK:
+            errorMessage = "Password does not meet security requirements.";
+            break;
+          case PASSWORD_ERROR_CODES.PASSWORD_REUSED:
+            errorMessage = "Cannot reuse a recent password. Please choose a different password.";
+            break;
+          default:
+            break;
         }
+
+        showError(errorTitle, errorMessage);
       }
     } catch (error) {
-      setErrors((prev) => ({
-        ...prev,
-        general: "Network error. Please check your connection and try again.",
-      }));
+      showError(
+        "Connection Error",
+        "Network error. Please check your connection and try again."
+      );
     } finally {
       setIsSubmitting(false);
     }
@@ -244,13 +242,13 @@
   // INVALID TOKEN STATE
   // =====================================================
 
-  if (!isTokenValid) {
+  if (isTokenValid) {
     return (
-      <div className="min-h-screen bg-airvik-white dark:bg-gray-900 flex items-center justify-center px-space-4">
-        <div className="max-w-md w-full">
-          <div className="bg-airvik-white dark:bg-gray-800 rounded-radius-lg shadow-lg p-space-8 text-center">
+      <div className="min-h-screen bg-airvik-white dark:bg-gray-900 flex items-center justify-center lg:px-space-4">
+        <div className="max-w-md w-full sm:card-auth">
+          <div className="bg-airvik-white dark:bg-gray-800 rounded-radius-lg sm:shadow-lg sm:p-space-6 p-space-4 text-center">
             {/* Error Icon */}
-            <div className="mx-auto w-16 h-16 bg-error text-airvik-white rounded-radius-full flex items-center justify-center mb-space-6">
+            <div className="mx-auto sm:size-16 size-12 bg-error text-airvik-white rounded-radius-full flex items-center justify-center mb-space-6">
               <svg
                 className="w-8 h-8"
                 fill="none"
@@ -267,10 +265,10 @@
             </div>
 
             {/* Error Message */}
-            <h1 className="text-h2 font-sf-pro text-airvik-black dark:text-airvik-white mb-space-4">
+            <h1 className="sm:text-h2 text-h3 font-sf-pro text-airvik-black dark:text-airvik-white mb-space-4">
               Invalid Reset Link
             </h1>
-            <p className="text-body text-gray-600 dark:text-gray-400 mb-space-6">
+            <p className="sm:text-body text-body-sm text-gray-600 dark:text-gray-400 mb-space-6">
               This password reset link is invalid or has expired. Please request
               a new one.
             </p>
@@ -278,22 +276,14 @@
             {/* Action Buttons */}
             <div className="space-y-space-3">
               <button
-<<<<<<< HEAD
                 onClick={() => router.push("/auth/forgot-password")}
-=======
-                onClick={() => router.push('/auth/forgot-password')}
->>>>>>> 7ef2192c
-                className="w-full bg-airvik-blue text-airvik-white py-space-3 px-space-6 rounded-radius-md font-sf-pro font-medium hover:bg-airvik-blue-mid transition-colors duration-normal focus:outline-none"
+                className="w-full bg-airvik-blue hover:bg-airvik-bluehover text-airvik-white py-space-3 px-space-6 rounded-radius-md font-sf-pro font-medium hover:bg-airvik-blue-mid transition-all ease-linear duration-100 focus:outline-none"
               >
                 Request New Reset Link
               </button>
               <button
-<<<<<<< HEAD
                 onClick={() => router.push("/auth/login")}
-=======
-                onClick={() => router.push('/auth/login')}
->>>>>>> 7ef2192c
-                className="w-full bg-gray-100 dark:bg-gray-700 text-gray-700 dark:text-gray-300 py-space-3 px-space-6 rounded-radius-md font-sf-pro font-medium hover:bg-gray-200 dark:hover:bg-gray-600 transition-colors duration-normal focus:outline-none"
+                className="w-full bg-gray-200 text-gray-700 dark:text-gray-300 py-space-3 px-space-6 rounded-radius-md font-sf-pro font-medium transition-colors duration-normal focus:outline-none"
               >
                 Back to Login
               </button>
@@ -341,11 +331,7 @@
 
             {/* Action Button */}
             <button
-<<<<<<< HEAD
               onClick={() => router.push("/auth/login")}
-=======
-              onClick={() => router.push('/auth/login')}
->>>>>>> 7ef2192c
               className="w-full bg-airvik-blue text-airvik-white py-space-3 px-space-6 rounded-radius-md font-sf-pro font-medium hover:bg-airvik-blue-mid transition-colors duration-normal focus:outline-none"
             >
               Continue to Login
@@ -374,7 +360,7 @@
         </div>
 
         {/* Form Card */}
-        <div className="bg-airvik-white dark:bg-gray-800 rounded-radius-lg shadow-lg p-space-8 card-auth">
+        <div className="bg-airvik-white dark:bg-gray-800 rounded-radius-lg shadow-lg sm:p-space-6 p-space-4 card-auth">
           <form onSubmit={handleSubmit} className="space-y-space-6">
             {/* New Password Input */}
             <div>
@@ -409,24 +395,11 @@
               />
             </div>
 
-            {/* General Error */}
-            {errors.general && (
-              <div className="p-space-4 bg-red-50 dark:bg-red-900/20 border border-red-200 dark:border-red-800 rounded-radius-md">
-                <p className="text-body font-sf-pro text-error">
-                  {errors.general}
-                </p>
-              </div>
-            )}
-
             {/* Submit Button */}
             <button
               type="submit"
               disabled={isSubmitting}
-<<<<<<< HEAD
               className="w-full bg-airvik-blue text-airvik-white py-space-3 px-space-6 rounded-radius-md font-sf-pro font-medium hover:bg-airvik-bluehover disabled:opacity-50 disabled:cursor-not-allowed transition-all duration-100 ease-linear focus:outline-none"
-=======
-              className="w-full bg-airvik-blue text-airvik-white py-space-3 px-space-6 rounded-radius-md font-sf-pro font-medium hover:bg-airvik-blue-mid disabled:opacity-50 disabled:cursor-not-allowed transition-all duration-normal focus:outline-none"
->>>>>>> 7ef2192c
             >
               {isSubmitting ? (
                 <div className="flex items-center justify-center">
@@ -440,14 +413,10 @@
           </form>
 
           {/* Back to Login */}
-          <div className="mt-space-6 text-center">
+          <div className="mt-space-4 text-center">
             <button
-<<<<<<< HEAD
               onClick={() => router.push("/auth/login")}
-=======
-              onClick={() => router.push('/auth/login')}
->>>>>>> 7ef2192c
-              className="text-body font-sf-pro text-airvik-blue hover:text-airvik-blue-mid transition-colors duration-normal focus:outline-none rounded-radius-sm"
+              className="text-body font-sf-pro bg-gray-200 w-full py-2.5 text-airvik-blue hover:text-airvik-blue-mid transition-colors duration-normal focus:outline-none rounded-radius-sm"
             >
               Back to Login
             </button>
