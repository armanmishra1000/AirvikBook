'use client';

import React, { useState, useEffect } from 'react';
import { useRouter } from 'next/navigation';
import Link from 'next/link';
import { useAuth, useIsAuthenticated } from '../../context/AuthContext';
import { AUTH_PATHS } from '../../lib/paths';
import { useToastHelpers } from '../../components/common/Toast';
import { useTokenExpiration } from '../../hooks/useTokenExpiration';
import { ProfileCard } from '../../components/profile/ProfileCard';
import { ProfileErrorBoundary } from '../../components/profile/ProfileErrorBoundary';
import { UserProfile, isSuccessResponse } from '../../types/userProfile.types';
import { UserProfileService } from '../../services/userProfile.service';
import { UserLoginService } from '../../services/userLogin.service';

// =====================================================
// MODERN PROFILE SETTINGS PAGE
// =====================================================
// Redesigned with modern UI/UX patterns and enhanced visual hierarchy

export default function ProfilePage() {
  const router = useRouter();
  const { authState, logout } = useAuth();
  const isAuthenticated = useIsAuthenticated();
  const { showError } = useToastHelpers();
  const { handleTokenExpiration } = useTokenExpiration();
  const [profile, setProfile] = useState<UserProfile | null>(null);
  const [isLoading, setIsLoading] = useState(true);
  const [isError, setIsError] = useState(false);
  const [isLoggingOut, setIsLoggingOut] = useState(false);

  // =====================================================
  // AUTHENTICATION CHECK
  // =====================================================

  useEffect(() => {
    if (!authState.isLoading && !isAuthenticated) {
      router.replace(AUTH_PATHS.LOGIN);
      return;
    }

    if (isAuthenticated) {
      const urlParams = new URLSearchParams(window.location.search);
      const shouldRefresh = urlParams.get('refresh') === 'true';
      
      if (shouldRefresh) {
        loadProfile();
        router.replace('/profile');
      } else {
        loadProfile();
      }
    }
  }, [authState.isLoading, isAuthenticated, router]);

  // =====================================================
  // PROFILE LOADING
  // =====================================================

  const loadProfile = async () => {
    setIsLoading(true);
    setIsError(false);

    try {
      const response = await UserProfileService.getProfile();
      
      if (isSuccessResponse(response)) {
        setProfile(response.data);
      } else {
        // Handle specific error codes
        if (response.code === 'SESSION_EXPIRED') {
          await handleTokenExpiration('SESSION_EXPIRED');
          return;
        }
        
        if (response.code === 'TOKEN_EXPIRED') {
          console.log('Token expired, attempting refresh...');
          // Try to refresh token and retry
          const refreshResult = await UserLoginService.refreshToken();
          if (isSuccessResponse(refreshResult)) {
            // Retry loading profile
            const retryResponse = await UserProfileService.getProfile();
            if (isSuccessResponse(retryResponse)) {
              setProfile(retryResponse.data);
              return;
            }
          } else {
            // Refresh failed, properly logout the user
            await handleTokenExpiration('TOKEN_EXPIRED');
            return;
          }
        }
        
        setIsError(true);
        showError(response.error || 'Failed to load profile');
      }
    } catch (error) {
      console.error('Profile loading error:', error);
      setIsError(true);
      showError('Failed to load profile. Please try again.');
    } finally {
      setIsLoading(false);
    }
  };

  // =====================================================
  // NAVIGATION HANDLERS
  // =====================================================

  const handleEditProfile = () => {
    router.push('/profile/edit');
  };

  const handlePictureChange = () => {
    router.push('/profile/picture');
  };

  const handleLogout = async () => {
    setIsLoggingOut(true);
    try {
      await logout(false);
      router.push(`/auth${AUTH_PATHS.LOGIN}`);
    } catch (error) {
      console.error('Logout error:', error);
      showError('Failed to logout. Please try again.');
    } finally {
      setIsLoggingOut(false);
    }
  };

  const handleLogoutAllDevices = async () => {
    setIsLoggingOut(true);
    try {
      await logout(true);
      router.push(`/auth${AUTH_PATHS.LOGIN}`);
    } catch (error) {
      console.error('Logout error:', error);
      showError('Failed to logout. Please try again.');
    } finally {
      setIsLoggingOut(false);
    }
  };

  // =====================================================
  // MODERN SKELETON LOADER
  // =====================================================

  if (authState.isLoading || isLoading) {
    return (
      <div className="min-h-screen bg-white dark:bg-airvik-midnight">
        {/* Header Skeleton */}
        <div className="relative overflow-hidden">
          <div className="container mx-auto px-space-4 pt-space-12 pb-space-8">
            <div className="flex flex-col md:flex-row md:items-end md:justify-between gap-space-6">
              <div className="space-y-space-3">
                <div className="h-12 bg-gray-200 w-80 dark:bg-gray-700 rounded-radius-lg animate-pulse" />
                <div className="h-6 bg-gray-200 w-96 dark:bg-gray-700 rounded-radius-md animate-pulse" />
              </div>
              <div className="w-40 h-10 bg-gray-200 dark:bg-gray-700 rounded-radius-lg animate-pulse" />
            </div>
          </div>
        </div>

        {/* Content Skeleton */}
        <div className="container mx-auto px-space-4 pb-space-16">
          <div className="grid grid-cols-1 xl:grid-cols-4 gap-space-8">
            {/* Main Content */}
            <div className="xl:col-span-3 space-y-space-6">
              <div className="bg-white h-80 dark:bg-gray-800 rounded-radius-xl shadow-shadow-sm animate-pulse" />
              <div className="grid grid-cols-1 md:grid-cols-2 lg:grid-cols-3 gap-space-6">
                {[...Array(6)].map((_, i) => (
                  <div key={i} className="h-32 bg-white dark:bg-gray-800 rounded-radius-lg shadow-shadow-sm animate-pulse" />
                ))}
              </div>
            </div>
            {/* Sidebar */}
            <div className="space-y-space-6">
              <div className="h-64 bg-white dark:bg-gray-800 rounded-radius-xl shadow-shadow-sm animate-pulse" />
              <div className="h-48 bg-white dark:bg-gray-800 rounded-radius-xl shadow-shadow-sm animate-pulse" />
            </div>
          </div>
        </div>
      </div>
    );
  }

  // =====================================================
  // ERROR STATE
  // =====================================================

  if (isError) {
    return (
      <div className="min-h-screen bg-white dark:bg-airvik-midnight">
        <div className="container mx-auto px-space-4 py-space-16">
          <div className="max-w-2xl mx-auto">
            <div className="text-center bg-white border border-red-200 dark:bg-gray-800 dark:border-red-800 rounded-radius-xl p-space-8 shadow-shadow-sm">
              <div className="flex items-center justify-center w-16 h-16 mx-auto bg-red-100 mb-space-4 dark:bg-red-900/30 rounded-radius-full">
                <svg className="w-8 h-8 text-red-600 dark:text-red-400" viewBox="0 0 20 20" fill="currentColor">
                  <path fillRule="evenodd" d="M10 18a8 8 0 100-16 8 8 0 000 16zM8.707 7.293a1 1 0 00-1.414 1.414L8.586 10l-1.293 1.293a1 1 0 101.414 1.414L10 11.414l1.293 1.293a1 1 0 001.414-1.414L11.414 10l1.293-1.293a1 1 0 00-1.414-1.414L10 8.586 8.707 7.293z" clipRule="evenodd" />
                </svg>
              </div>
              <h3 className="font-semibold text-h4 text-airvik-black dark:text-airvik-white mb-space-3">
                Failed to Load Profile
              </h3>
              <p className="text-gray-600 text-body dark:text-gray-400 mb-space-6">
                We couldn't load your profile information. Please try again or contact support if the problem persists.
              </p>
              <div className="flex flex-col justify-center sm:flex-row gap-space-3">
                <button
                  onClick={loadProfile}
                  className="transition-all bg-airvik-blue hover:bg-airvik-purple text-airvik-white px-space-6 py-space-3 rounded-radius-lg font-medium text-button shadow-shadow-sm hover:shadow-shadow-md hover:-translate-y-0.5 active:translate-y-0 focus:outline-none focus:ring-2 focus:ring-airvik-blue focus:ring-offset-2"
                >
                  Try Again
                </button>
                <Link
                  href="/dashboard"
                  className="transition-all bg-white hover:bg-gray-100 dark:bg-gray-800 dark:hover:bg-gray-700 text-gray-700 dark:text-gray-300 px-space-6 py-space-3 rounded-radius-lg font-medium text-button shadow-shadow-sm hover:shadow-shadow-md hover:-translate-y-0.5 active:translate-y-0 focus:outline-none focus:ring-2 focus:ring-gray-500 focus:ring-offset-2 border border-airvik-black dark:border-gray-300"
                >
                  Back to Dashboard
                </Link>
              </div>
            </div>
          </div>
        </div>
      </div>
    );
  }

  // =====================================================
  // MAIN CONTENT
  // =====================================================

  return (
    <ProfileErrorBoundary
      onError={(error, errorInfo) => {
        console.error('Profile page error:', error, errorInfo);
        showError('An unexpected error occurred. Please reload the page.');
      }}
    >
      <div className="min-h-screen bg-white dark:bg-airvik-midnight">
        {/* Modern Hero Section */}
        <div className="relative overflow-hidden">

          
          <div className="container mx-auto px-space-4 pt-space-8 lg:pt-space-12 pb-space-6 lg:pb-space-8">
<<<<<<< HEAD
            <div className="flex flex-col lg:flex-row lg:items-end lg:justify-between gap-space-4 lg:gap-space-6">
              <div className="space-y-space-2 lg:space-y-space-3">
                <h1 className="font-bold text-h2 lg:text-h1 text-airvik-black dark:text-airvik-white">
                  Profile Settings
                </h1>
                <p className="max-w-2xl text-gray-600 text-body lg:text-body-lg dark:text-gray-400">
                  Manage your personal information, privacy preferences, and account connections in one place
                </p>
              </div>
              <Link 
                href="/dashboard" 
                className="inline-flex items-center self-start text-gray-700 bg-white border border-gray-200 group gap-space-2 dark:bg-gray-800 dark:text-gray-300 px-space-4 py-space-3 rounded-radius-lg shadow-shadow-sm hover:shadow-shadow-md dark:border-gray-700 lg:self-auto"
              >
                <svg className="w-5 h-5" viewBox="0 0 20 20" fill="currentColor">
                  <path fillRule="evenodd" d="M9.707 16.707a1 1 0 01-1.414 0l-6-6a1 1 0 010-1.414l6-6a1 1 0 011.414 1.414L5.414 9H17a1 1 0 110 2H5.414l4.293 4.293a1 1 0 010 1.414z" clipRule="evenodd" />
                </svg>
                Back to Dashboard
              </Link>
=======
            <div className="space-y-space-2 lg:space-y-space-3">
              <h1 className="font-bold text-h2 lg:text-h1 text-airvik-black dark:text-airvik-white">
                Profile Settings
              </h1>
              <p className="max-w-2xl text-gray-600 text-body lg:text-body-lg dark:text-gray-400">
                Manage your personal information, privacy preferences, and account connections in one place
              </p>
>>>>>>> f51cb4b7
            </div>
          </div>
        </div>

        <div className="container mx-auto px-space-4 pb-space-16">
          {/* Main Content Area */}
          <div className="space-y-space-6 lg:space-y-space-8">
              {/* Profile Card */}
              {profile && (
                <div className="overflow-hidden bg-white border border-gray-100 dark:bg-gray-800 rounded-radius-xl shadow-shadow-sm dark:border-gray-700">
                  <ProfileCard
                    profile={profile}
                    showActions={true}
                    onEdit={handleEditProfile}
                    onPictureChange={handlePictureChange}
                  />
                </div>
              )}

              {/* Settings Navigation Grid */}
              <div className="grid grid-cols-1 sm:grid-cols-2 lg:grid-cols-3 gap-space-4 lg:gap-space-6">
<<<<<<< HEAD
                {/* Edit Profile */}
                <Link
                  href="/profile/edit"
                  className="relative overflow-hidden bg-white border border-gray-200 dark:border-gray-700 group dark:bg-gray-800 rounded-radius-xl shadow-shadow-sm p-space-4 lg:p-space-6 focus:outline-none focus:ring-2 focus:ring-airvik-blue focus:ring-offset-2"
                >
                  <div className="absolute inset-0 opacity-0 bg-gradient-to-r from-airvik-blue/5 to-airvik-purple/5 group-hover:opacity-100" />
                  <div className="relative flex items-start space-x-space-3 lg:space-x-space-4">
                    <div className="flex items-center justify-center w-10 h-10 lg:w-12 lg:h-12 bg-gradient-to-br from-airvik-blue to-airvik-purple rounded-radius-lg shadow-shadow-sm">
                      <svg className="w-6 h-6 text-airvik-white" viewBox="0 0 20 20" fill="currentColor">
                        <path d="M13.586 3.586a2 2 0 112.828 2.828l-.793.793-2.828-2.828.793-.793zM11.379 5.793L3 14.172V17h2.828l8.38-8.379-2.83-2.828z" />
                      </svg>
                    </div>
                    <div className="flex-1 min-w-0">
                      <h3 className="font-semibold text-h6 lg:text-h5 text-airvik-black dark:text-airvik-white mb-space-1 lg:mb-space-2 group-hover:text-airvik-blue dark:group-hover:text-airvik-blue">
                        Edit Profile
                      </h3>
                      <p className="text-gray-600 text-caption lg:text-body-sm dark:text-gray-400">
                        Update your personal information and preferences
                      </p>
                    </div>
                    <svg className="w-5 h-5 text-gray-400 group-hover:text-airvik-blue" viewBox="0 0 20 20" fill="currentColor">
                      <path fillRule="evenodd" d="M7.293 14.707a1 1 0 010-1.414L10.586 10 7.293 6.707a1 1 0 011.414-1.414l4 4a1 1 0 010 1.414l-4 4a1 1 0 01-1.414 0z" clipRule="evenodd" />
                    </svg>
                  </div>
                </Link>

                {/* Profile Picture */}
                <Link
                  href="/profile/picture"
                  className="relative overflow-hidden bg-white border border-gray-200 dark:border-gray-700 group dark:bg-gray-800 rounded-radius-xl shadow-shadow-sm p-space-4 lg:p-space-6 focus:outline-none focus:ring-2 focus:ring-airvik-purple focus:ring-offset-2"
=======
                
                {/* Profile Picture */}
                <Link
                  href="/profile/picture"
                  className="relative overflow-hidden bg-gray-50 dark:bg-gray-800 border border-gray-200 dark:border-gray-400 group rounded-radius-xl shadow-shadow-sm p-space-4 lg:p-space-6 focus:outline-none focus:ring-2 focus:ring-airvik-blue focus:ring-offset-2 hover:shadow-shadow-md transition-all duration-normal"
>>>>>>> f51cb4b7
                >
                  <div className="relative flex items-start space-x-space-3 lg:space-x-space-4">
                    <div className="flex items-center justify-center w-12 h-12 lg:w-14 lg:h-14 bg-white rounded-radius-md shadow-shadow-sm">
                      <svg className="w-7 h-7 text-airvik-black" viewBox="0 0 20 20" fill="currentColor">
                        <path fillRule="evenodd" d="M4 3a2 2 0 00-2 2v10a2 2 0 002 2h12a2 2 0 002-2V5a2 2 0 00-2-2H4zm12 12H4l4-8 3 6 2-4 3 6z" clipRule="evenodd" />
                      </svg>
                    </div>
                    <div className="flex-1 min-w-0">
                      <h3 className="font-semibold text-h6 lg:text-h5 text-airvik-black dark:text-airvik-white mb-space-1 lg:mb-space-2 group-hover:text-airvik-blue dark:group-hover:text-airvik-blue">
                        Profile Picture
                      </h3>
                      <p className="text-gray-600 text-caption lg:text-body-sm dark:text-gray-400">
                        Upload or sync your profile picture
                      </p>
                    </div>
                    <svg className="w-5 h-5 text-gray-400 group-hover:text-airvik-blue" viewBox="0 0 20 20" fill="currentColor">
                      <path fillRule="evenodd" d="M7.293 14.707a1 1 0 010-1.414L10.586 10 7.293 6.707a1 1 0 011.414-1.414l4 4a1 1 0 010 1.414l-4 4a1 1 0 01-1.414 0z" clipRule="evenodd" />
                    </svg>
                  </div>
                </Link>

                {/* Privacy Settings */}
                <Link
                  href="/profile/privacy"
<<<<<<< HEAD
                  className="relative overflow-hidden bg-white border border-gray-200 dark:border-gray-700 group dark:bg-gray-800 rounded-radius-xl shadow-shadow-sm p-space-4 lg:p-space-6 focus:outline-none focus:ring-2 focus:ring-airvik-cyan focus:ring-offset-2"
=======
                  className="relative overflow-hidden bg-gray-50 dark:bg-gray-800 border border-gray-200 dark:border-gray-400 group rounded-radius-xl shadow-shadow-sm p-space-4 lg:p-space-6 focus:outline-none focus:ring-2 focus:ring-airvik-blue focus:ring-offset-2 hover:shadow-shadow-md transition-all duration-normal"
>>>>>>> f51cb4b7
                >
                  <div className="relative flex items-start space-x-space-3 lg:space-x-space-4">
                    <div className="flex items-center justify-center w-12 h-12 lg:w-14 lg:h-14 bg-white rounded-radius-md shadow-shadow-sm">
                      <svg className="w-7 h-7 text-airvik-black" viewBox="0 0 20 20" fill="currentColor">
                        <path fillRule="evenodd" d="M5 9V7a5 5 0 0110 0v2a2 2 0 012 2v5a2 2 0 01-2 2H5a2 2 0 01-2-2v-5a2 2 0 012-2zm8-2v2H7V7a3 3 0 016 0z" clipRule="evenodd" />
                      </svg>
                    </div>
                    <div className="flex-1 min-w-0">
                      <h3 className="font-semibold text-h6 lg:text-h5 text-airvik-black dark:text-airvik-white mb-space-1 lg:mb-space-2 group-hover:text-airvik-blue dark:group-hover:text-airvik-blue">
                        Privacy Settings
                      </h3>
                      <p className="text-gray-600 text-caption lg:text-body-sm dark:text-gray-400">
                        Control your profile visibility and data sharing
                      </p>
                    </div>
                    <svg className="w-5 h-5 text-gray-400 group-hover:text-airvik-blue" viewBox="0 0 20 20" fill="currentColor">
                      <path fillRule="evenodd" d="M7.293 14.707a1 1 0 010-1.414L10.586 10 7.293 6.707a1 1 0 011.414-1.414l4 4a1 1 0 010 1.414l-4 4a1 1 0 01-1.414 0z" clipRule="evenodd" />
                    </svg>
                  </div>
                </Link>

                {/* Connected Accounts */}
                <Link
                  href="/profile/connections"
<<<<<<< HEAD
                  className="relative overflow-hidden bg-white border border-gray-200 dark:border-gray-700 group dark:bg-gray-800 rounded-radius-xl shadow-shadow-sm p-space-4 lg:p-space-6 focus:outline-none focus:ring-2 focus:ring-green-500 focus:ring-offset-2"
=======
                  className="relative overflow-hidden bg-gray-50 dark:bg-gray-800 border border-gray-200 dark:border-gray-400 group rounded-radius-xl shadow-shadow-sm p-space-4 lg:p-space-6 focus:outline-none focus:ring-2 focus:ring-airvik-blue focus:ring-offset-2 hover:shadow-shadow-md transition-all duration-normal"
>>>>>>> f51cb4b7
                >
                  <div className="relative flex items-start space-x-space-3 lg:space-x-space-4">
                    <div className="flex items-center justify-center w-12 h-12 lg:w-14 lg:h-14 bg-white rounded-radius-md shadow-shadow-sm">
                      <svg className="w-7 h-7 text-airvik-black" viewBox="0 0 20 20" fill="currentColor">
                        <path fillRule="evenodd" d="M3 4a1 1 0 011-1h12a1 1 0 110 2H4a1 1 0 01-1-1zm0 4a1 1 0 011-1h12a1 1 0 110 2H4a1 1 0 01-1-1zm0 4a1 1 0 011-1h12a1 1 0 110 2H4a1 1 0 01-1-1zm0 4a1 1 0 011-1h12a1 1 0 110 2H4a1 1 0 01-1-1z" clipRule="evenodd" />
                      </svg>
                    </div>
                    <div className="flex-1 min-w-0">
                      <h3 className="font-semibold text-h6 lg:text-h5 text-airvik-black dark:text-airvik-white mb-space-1 lg:mb-space-2 group-hover:text-airvik-blue dark:group-hover:text-airvik-blue">
                        Connected Accounts
                      </h3>
                      <p className="text-gray-600 text-caption lg:text-body-sm dark:text-gray-400">
                        Manage your linked social accounts
                      </p>
                    </div>
                    <svg className="w-5 h-5 text-gray-400 group-hover:text-airvik-blue" viewBox="0 0 20 20" fill="currentColor">
                      <path fillRule="evenodd" d="M7.293 14.707a1 1 0 010-1.414L10.586 10 7.293 6.707a1 1 0 011.414-1.414l4 4a1 1 0 010 1.414l-4 4a1 1 0 01-1.414 0z" clipRule="evenodd" />
                    </svg>
                  </div>
                </Link>


              </div>
            </div>
<<<<<<< HEAD

            {/* Sidebar */}
            <div className="space-y-space-4 lg:space-y-space-6">
              {/* Profile Overview */}
              {profile && (
                <div className="bg-white border border-gray-100 dark:bg-gray-800 rounded-radius-xl shadow-shadow-sm dark:border-gray-700 p-space-4 lg:p-space-6">
                  <div className="flex items-center space-x-space-3 mb-space-4">
                    <div className="flex items-center justify-center w-8 h-8 bg-gradient-to-br from-airvik-blue to-airvik-purple rounded-radius-lg">
                      <svg className="w-4 h-4 text-airvik-white" viewBox="0 0 20 20" fill="currentColor">
                        <path fillRule="evenodd" d="M10 9a3 3 0 100-6 3 3 0 000 6zm-7 9a7 7 0 1114 0H3z" clipRule="evenodd" />
                      </svg>
                    </div>
                    <h3 className="font-semibold text-h5 text-airvik-black dark:text-airvik-white">Profile Overview</h3>
                  </div>
                  
                  <div className="space-y-space-4">
                    <div className="flex items-center justify-between border-b border-gray-100 py-space-2 dark:border-gray-700">
                      <span className="text-gray-600 text-body-sm dark:text-gray-400">Name</span>
                      <span className="text-body-sm font-medium text-airvik-black dark:text-airvik-white truncate max-w-[12rem]">{profile.fullName}</span>
                    </div>
                    <div className="flex items-center justify-between border-b border-gray-100 py-space-2 dark:border-gray-700">
                      <span className="text-gray-600 text-body-sm dark:text-gray-400">Email</span>
                      <span className="text-body-sm font-medium text-airvik-black dark:text-airvik-white truncate max-w-[12rem]">{profile.email}</span>
                    </div>
                    <div className="flex items-center justify-between py-space-2">
                      <span className="text-gray-600 text-body-sm dark:text-gray-400">Google</span>
                      {profile.connectedAccounts?.google?.connected ? (
                        <span className="inline-flex items-center text-xs font-medium text-green-800 bg-green-100 px-space-2 py-space-1 rounded-radius-full dark:bg-green-900/30 dark:text-green-200">
                          <svg className="w-3 h-3 mr-space-1" viewBox="0 0 20 20" fill="currentColor">
                            <path fillRule="evenodd" d="M16.707 5.293a1 1 0 010 1.414l-8 8a1 1 0 01-1.414 0l-4-4a1 1 0 011.414-1.414L8 12.586l7.293-7.293a1 1 0 011.414 0z" clipRule="evenodd" />
                          </svg>
                          Connected
                        </span>
                      ) : (
                        <span className="inline-flex items-center text-xs font-medium text-gray-800 bg-gray-100 px-space-2 py-space-1 rounded-radius-full dark:bg-gray-700 dark:text-gray-200">
                          Not Connected
                        </span>
                      )}
                    </div>
                  </div>
                </div>
              )}

              {/* Quick Actions */}
              <div className="bg-white border border-gray-100 dark:bg-gray-800 rounded-radius-xl shadow-shadow-sm dark:border-gray-700 p-space-4 lg:p-space-6">
                <div className="flex items-center space-x-space-3 mb-space-4">
                  <div className="flex items-center justify-center w-8 h-8 bg-gradient-to-br from-airvik-cyan to-airvik-blue rounded-radius-lg">
                    <svg className="w-4 h-4 text-airvik-white" viewBox="0 0 20 20" fill="currentColor">
                      <path fillRule="evenodd" d="M10 3a1 1 0 011 1v5h5a1 1 0 110 2h-5v5a1 1 0 11-2 0v-5H4a1 1 0 110-2h5V4a1 1 0 011-1z" clipRule="evenodd" />
                    </svg>
                  </div>
                  <h3 className="font-semibold text-h5 text-airvik-black dark:text-airvik-white">Quick Actions</h3>
                </div>
                
                <div className="space-y-space-3">
                  <button
                    onClick={handleEditProfile}
                    className="w-full font-medium bg-gradient-to-r from-airvik-blue to-airvik-purple hover:from-airvik-purple hover:to-airvik-blue text-airvik-white px-space-4 py-space-3 rounded-radius-lg text-button shadow-shadow-sm focus:outline-none focus:ring-airvik-blue focus:ring-offset-2"
                  >
                    Edit Profile
                  </button>
                  <button
                    onClick={handlePictureChange}
                    className="w-full font-medium bg-airvik-blue hover:bg-airvik-purple text-airvik-white px-space-4 py-space-3 rounded-radius-lg text-button shadow-shadow-sm focus:outline-none focus:ring-airvik-blue focus:ring-offset-2"
                  >
                    Change Picture
                  </button>
                  <Link
                    href="/profile/privacy"
                    className="block w-full font-medium text-center text-gray-700 bg-gray-100 hover:bg-gray-200 dark:bg-gray-700 dark:hover:bg-gray-600 dark:text-gray-300 px-space-4 py-space-3 rounded-radius-lg text-button shadow-shadow-sm focus:outline-none focus:ring-gray-500 focus:ring-offset-2"
                  >
                    Privacy Settings
                  </Link>
                </div>
              </div>
              
              {/* Account Actions */}
              <div className="bg-white border border-gray-100 dark:bg-gray-800 rounded-radius-xl shadow-shadow-sm dark:border-gray-700 p-space-4 lg:p-space-6">
                <div className="flex items-center space-x-space-3 mb-space-4">
                  <div className="flex items-center justify-center w-8 h-8 bg-gradient-to-br from-red-500 to-red-600 rounded-radius-lg">
                    <svg className="w-4 h-4 text-airvik-white" viewBox="0 0 20 20" fill="currentColor">
                      <path fillRule="evenodd" d="M3 3a1 1 0 00-1 1v12a1 1 0 102 0V4a1 1 0 00-1-1zm10.293 9.293a1 1 0 001.414 1.414l3-3a1 1 0 000-1.414l-3-3a1 1 0 10-1.414 1.414L14.586 9H7a1 1 0 100 2h7.586l-1.293 1.293z" clipRule="evenodd" />
                    </svg>
                  </div>
                  <h3 className="font-semibold text-h5 text-airvik-black dark:text-airvik-white">Account Actions</h3>
                </div>
                
                <div className="space-y-space-3">
                  <button
                    onClick={handleLogout}
                    disabled={isLoggingOut}
                    className="w-full font-medium transition-colors bg-gray-600 hover:bg-gray-700 text-airvik-white px-space-4 py-space-3 rounded-radius-lg text-button shadow-shadow-sm focus:outline-none focus:ring-gray-500 focus:ring-offset-2 disabled:opacity-50 disabled:cursor-not-allowed duration-normal"
                  >
                    {isLoggingOut ? 'Logging out...' : 'Logout'}
                  </button>
                  <button
                    onClick={handleLogoutAllDevices}
                    disabled={isLoggingOut}
                    className="w-full font-medium transition-colors bg-error hover:bg-red-700 text-airvik-white px-space-4 py-space-3 rounded-radius-lg text-button shadow-shadow-sm focus:outline-none focus:ring-red-500 focus:ring-offset-2 disabled:opacity-50 disabled:cursor-not-allowed duration-normal"
                  >
                    {isLoggingOut ? 'Logging out...' : 'Logout All Devices'}
                  </button>
                </div>
              </div>
            </div>
=======
>>>>>>> f51cb4b7
          </div>
        </div>
    
    </ProfileErrorBoundary>
  );
}<|MERGE_RESOLUTION|>--- conflicted
+++ resolved
@@ -242,26 +242,6 @@
 
           
           <div className="container mx-auto px-space-4 pt-space-8 lg:pt-space-12 pb-space-6 lg:pb-space-8">
-<<<<<<< HEAD
-            <div className="flex flex-col lg:flex-row lg:items-end lg:justify-between gap-space-4 lg:gap-space-6">
-              <div className="space-y-space-2 lg:space-y-space-3">
-                <h1 className="font-bold text-h2 lg:text-h1 text-airvik-black dark:text-airvik-white">
-                  Profile Settings
-                </h1>
-                <p className="max-w-2xl text-gray-600 text-body lg:text-body-lg dark:text-gray-400">
-                  Manage your personal information, privacy preferences, and account connections in one place
-                </p>
-              </div>
-              <Link 
-                href="/dashboard" 
-                className="inline-flex items-center self-start text-gray-700 bg-white border border-gray-200 group gap-space-2 dark:bg-gray-800 dark:text-gray-300 px-space-4 py-space-3 rounded-radius-lg shadow-shadow-sm hover:shadow-shadow-md dark:border-gray-700 lg:self-auto"
-              >
-                <svg className="w-5 h-5" viewBox="0 0 20 20" fill="currentColor">
-                  <path fillRule="evenodd" d="M9.707 16.707a1 1 0 01-1.414 0l-6-6a1 1 0 010-1.414l6-6a1 1 0 011.414 1.414L5.414 9H17a1 1 0 110 2H5.414l4.293 4.293a1 1 0 010 1.414z" clipRule="evenodd" />
-                </svg>
-                Back to Dashboard
-              </Link>
-=======
             <div className="space-y-space-2 lg:space-y-space-3">
               <h1 className="font-bold text-h2 lg:text-h1 text-airvik-black dark:text-airvik-white">
                 Profile Settings
@@ -269,7 +249,6 @@
               <p className="max-w-2xl text-gray-600 text-body lg:text-body-lg dark:text-gray-400">
                 Manage your personal information, privacy preferences, and account connections in one place
               </p>
->>>>>>> f51cb4b7
             </div>
           </div>
         </div>
@@ -291,47 +270,14 @@
 
               {/* Settings Navigation Grid */}
               <div className="grid grid-cols-1 sm:grid-cols-2 lg:grid-cols-3 gap-space-4 lg:gap-space-6">
-<<<<<<< HEAD
-                {/* Edit Profile */}
-                <Link
-                  href="/profile/edit"
-                  className="relative overflow-hidden bg-white border border-gray-200 dark:border-gray-700 group dark:bg-gray-800 rounded-radius-xl shadow-shadow-sm p-space-4 lg:p-space-6 focus:outline-none focus:ring-2 focus:ring-airvik-blue focus:ring-offset-2"
-                >
-                  <div className="absolute inset-0 opacity-0 bg-gradient-to-r from-airvik-blue/5 to-airvik-purple/5 group-hover:opacity-100" />
-                  <div className="relative flex items-start space-x-space-3 lg:space-x-space-4">
-                    <div className="flex items-center justify-center w-10 h-10 lg:w-12 lg:h-12 bg-gradient-to-br from-airvik-blue to-airvik-purple rounded-radius-lg shadow-shadow-sm">
-                      <svg className="w-6 h-6 text-airvik-white" viewBox="0 0 20 20" fill="currentColor">
-                        <path d="M13.586 3.586a2 2 0 112.828 2.828l-.793.793-2.828-2.828.793-.793zM11.379 5.793L3 14.172V17h2.828l8.38-8.379-2.83-2.828z" />
-                      </svg>
-                    </div>
-                    <div className="flex-1 min-w-0">
-                      <h3 className="font-semibold text-h6 lg:text-h5 text-airvik-black dark:text-airvik-white mb-space-1 lg:mb-space-2 group-hover:text-airvik-blue dark:group-hover:text-airvik-blue">
-                        Edit Profile
-                      </h3>
-                      <p className="text-gray-600 text-caption lg:text-body-sm dark:text-gray-400">
-                        Update your personal information and preferences
-                      </p>
-                    </div>
-                    <svg className="w-5 h-5 text-gray-400 group-hover:text-airvik-blue" viewBox="0 0 20 20" fill="currentColor">
-                      <path fillRule="evenodd" d="M7.293 14.707a1 1 0 010-1.414L10.586 10 7.293 6.707a1 1 0 011.414-1.414l4 4a1 1 0 010 1.414l-4 4a1 1 0 01-1.414 0z" clipRule="evenodd" />
-                    </svg>
-                  </div>
-                </Link>
-
-                {/* Profile Picture */}
-                <Link
-                  href="/profile/picture"
-                  className="relative overflow-hidden bg-white border border-gray-200 dark:border-gray-700 group dark:bg-gray-800 rounded-radius-xl shadow-shadow-sm p-space-4 lg:p-space-6 focus:outline-none focus:ring-2 focus:ring-airvik-purple focus:ring-offset-2"
-=======
                 
                 {/* Profile Picture */}
                 <Link
                   href="/profile/picture"
-                  className="relative overflow-hidden bg-gray-50 dark:bg-gray-800 border border-gray-200 dark:border-gray-400 group rounded-radius-xl shadow-shadow-sm p-space-4 lg:p-space-6 focus:outline-none focus:ring-2 focus:ring-airvik-blue focus:ring-offset-2 hover:shadow-shadow-md transition-all duration-normal"
->>>>>>> f51cb4b7
+                  className="relative overflow-hidden transition-all border border-gray-200 bg-gray-50 dark:bg-gray-800 dark:border-gray-400 group rounded-radius-xl shadow-shadow-sm p-space-4 lg:p-space-6 focus:outline-none focus:ring-2 focus:ring-airvik-blue focus:ring-offset-2 hover:shadow-shadow-md duration-normal"
                 >
                   <div className="relative flex items-start space-x-space-3 lg:space-x-space-4">
-                    <div className="flex items-center justify-center w-12 h-12 lg:w-14 lg:h-14 bg-white rounded-radius-md shadow-shadow-sm">
+                    <div className="flex items-center justify-center w-12 h-12 bg-white lg:w-14 lg:h-14 rounded-radius-md shadow-shadow-sm">
                       <svg className="w-7 h-7 text-airvik-black" viewBox="0 0 20 20" fill="currentColor">
                         <path fillRule="evenodd" d="M4 3a2 2 0 00-2 2v10a2 2 0 002 2h12a2 2 0 002-2V5a2 2 0 00-2-2H4zm12 12H4l4-8 3 6 2-4 3 6z" clipRule="evenodd" />
                       </svg>
@@ -353,14 +299,10 @@
                 {/* Privacy Settings */}
                 <Link
                   href="/profile/privacy"
-<<<<<<< HEAD
-                  className="relative overflow-hidden bg-white border border-gray-200 dark:border-gray-700 group dark:bg-gray-800 rounded-radius-xl shadow-shadow-sm p-space-4 lg:p-space-6 focus:outline-none focus:ring-2 focus:ring-airvik-cyan focus:ring-offset-2"
-=======
-                  className="relative overflow-hidden bg-gray-50 dark:bg-gray-800 border border-gray-200 dark:border-gray-400 group rounded-radius-xl shadow-shadow-sm p-space-4 lg:p-space-6 focus:outline-none focus:ring-2 focus:ring-airvik-blue focus:ring-offset-2 hover:shadow-shadow-md transition-all duration-normal"
->>>>>>> f51cb4b7
+                  className="relative overflow-hidden transition-all border border-gray-200 bg-gray-50 dark:bg-gray-800 dark:border-gray-400 group rounded-radius-xl shadow-shadow-sm p-space-4 lg:p-space-6 focus:outline-none focus:ring-2 focus:ring-airvik-blue focus:ring-offset-2 hover:shadow-shadow-md duration-normal"
                 >
                   <div className="relative flex items-start space-x-space-3 lg:space-x-space-4">
-                    <div className="flex items-center justify-center w-12 h-12 lg:w-14 lg:h-14 bg-white rounded-radius-md shadow-shadow-sm">
+                    <div className="flex items-center justify-center w-12 h-12 bg-white lg:w-14 lg:h-14 rounded-radius-md shadow-shadow-sm">
                       <svg className="w-7 h-7 text-airvik-black" viewBox="0 0 20 20" fill="currentColor">
                         <path fillRule="evenodd" d="M5 9V7a5 5 0 0110 0v2a2 2 0 012 2v5a2 2 0 01-2 2H5a2 2 0 01-2-2v-5a2 2 0 012-2zm8-2v2H7V7a3 3 0 016 0z" clipRule="evenodd" />
                       </svg>
@@ -382,14 +324,10 @@
                 {/* Connected Accounts */}
                 <Link
                   href="/profile/connections"
-<<<<<<< HEAD
-                  className="relative overflow-hidden bg-white border border-gray-200 dark:border-gray-700 group dark:bg-gray-800 rounded-radius-xl shadow-shadow-sm p-space-4 lg:p-space-6 focus:outline-none focus:ring-2 focus:ring-green-500 focus:ring-offset-2"
-=======
-                  className="relative overflow-hidden bg-gray-50 dark:bg-gray-800 border border-gray-200 dark:border-gray-400 group rounded-radius-xl shadow-shadow-sm p-space-4 lg:p-space-6 focus:outline-none focus:ring-2 focus:ring-airvik-blue focus:ring-offset-2 hover:shadow-shadow-md transition-all duration-normal"
->>>>>>> f51cb4b7
+                  className="relative overflow-hidden transition-all border border-gray-200 bg-gray-50 dark:bg-gray-800 dark:border-gray-400 group rounded-radius-xl shadow-shadow-sm p-space-4 lg:p-space-6 focus:outline-none focus:ring-2 focus:ring-airvik-blue focus:ring-offset-2 hover:shadow-shadow-md duration-normal"
                 >
                   <div className="relative flex items-start space-x-space-3 lg:space-x-space-4">
-                    <div className="flex items-center justify-center w-12 h-12 lg:w-14 lg:h-14 bg-white rounded-radius-md shadow-shadow-sm">
+                    <div className="flex items-center justify-center w-12 h-12 bg-white lg:w-14 lg:h-14 rounded-radius-md shadow-shadow-sm">
                       <svg className="w-7 h-7 text-airvik-black" viewBox="0 0 20 20" fill="currentColor">
                         <path fillRule="evenodd" d="M3 4a1 1 0 011-1h12a1 1 0 110 2H4a1 1 0 01-1-1zm0 4a1 1 0 011-1h12a1 1 0 110 2H4a1 1 0 01-1-1zm0 4a1 1 0 011-1h12a1 1 0 110 2H4a1 1 0 01-1-1zm0 4a1 1 0 011-1h12a1 1 0 110 2H4a1 1 0 01-1-1z" clipRule="evenodd" />
                       </svg>
@@ -411,114 +349,6 @@
 
               </div>
             </div>
-<<<<<<< HEAD
-
-            {/* Sidebar */}
-            <div className="space-y-space-4 lg:space-y-space-6">
-              {/* Profile Overview */}
-              {profile && (
-                <div className="bg-white border border-gray-100 dark:bg-gray-800 rounded-radius-xl shadow-shadow-sm dark:border-gray-700 p-space-4 lg:p-space-6">
-                  <div className="flex items-center space-x-space-3 mb-space-4">
-                    <div className="flex items-center justify-center w-8 h-8 bg-gradient-to-br from-airvik-blue to-airvik-purple rounded-radius-lg">
-                      <svg className="w-4 h-4 text-airvik-white" viewBox="0 0 20 20" fill="currentColor">
-                        <path fillRule="evenodd" d="M10 9a3 3 0 100-6 3 3 0 000 6zm-7 9a7 7 0 1114 0H3z" clipRule="evenodd" />
-                      </svg>
-                    </div>
-                    <h3 className="font-semibold text-h5 text-airvik-black dark:text-airvik-white">Profile Overview</h3>
-                  </div>
-                  
-                  <div className="space-y-space-4">
-                    <div className="flex items-center justify-between border-b border-gray-100 py-space-2 dark:border-gray-700">
-                      <span className="text-gray-600 text-body-sm dark:text-gray-400">Name</span>
-                      <span className="text-body-sm font-medium text-airvik-black dark:text-airvik-white truncate max-w-[12rem]">{profile.fullName}</span>
-                    </div>
-                    <div className="flex items-center justify-between border-b border-gray-100 py-space-2 dark:border-gray-700">
-                      <span className="text-gray-600 text-body-sm dark:text-gray-400">Email</span>
-                      <span className="text-body-sm font-medium text-airvik-black dark:text-airvik-white truncate max-w-[12rem]">{profile.email}</span>
-                    </div>
-                    <div className="flex items-center justify-between py-space-2">
-                      <span className="text-gray-600 text-body-sm dark:text-gray-400">Google</span>
-                      {profile.connectedAccounts?.google?.connected ? (
-                        <span className="inline-flex items-center text-xs font-medium text-green-800 bg-green-100 px-space-2 py-space-1 rounded-radius-full dark:bg-green-900/30 dark:text-green-200">
-                          <svg className="w-3 h-3 mr-space-1" viewBox="0 0 20 20" fill="currentColor">
-                            <path fillRule="evenodd" d="M16.707 5.293a1 1 0 010 1.414l-8 8a1 1 0 01-1.414 0l-4-4a1 1 0 011.414-1.414L8 12.586l7.293-7.293a1 1 0 011.414 0z" clipRule="evenodd" />
-                          </svg>
-                          Connected
-                        </span>
-                      ) : (
-                        <span className="inline-flex items-center text-xs font-medium text-gray-800 bg-gray-100 px-space-2 py-space-1 rounded-radius-full dark:bg-gray-700 dark:text-gray-200">
-                          Not Connected
-                        </span>
-                      )}
-                    </div>
-                  </div>
-                </div>
-              )}
-
-              {/* Quick Actions */}
-              <div className="bg-white border border-gray-100 dark:bg-gray-800 rounded-radius-xl shadow-shadow-sm dark:border-gray-700 p-space-4 lg:p-space-6">
-                <div className="flex items-center space-x-space-3 mb-space-4">
-                  <div className="flex items-center justify-center w-8 h-8 bg-gradient-to-br from-airvik-cyan to-airvik-blue rounded-radius-lg">
-                    <svg className="w-4 h-4 text-airvik-white" viewBox="0 0 20 20" fill="currentColor">
-                      <path fillRule="evenodd" d="M10 3a1 1 0 011 1v5h5a1 1 0 110 2h-5v5a1 1 0 11-2 0v-5H4a1 1 0 110-2h5V4a1 1 0 011-1z" clipRule="evenodd" />
-                    </svg>
-                  </div>
-                  <h3 className="font-semibold text-h5 text-airvik-black dark:text-airvik-white">Quick Actions</h3>
-                </div>
-                
-                <div className="space-y-space-3">
-                  <button
-                    onClick={handleEditProfile}
-                    className="w-full font-medium bg-gradient-to-r from-airvik-blue to-airvik-purple hover:from-airvik-purple hover:to-airvik-blue text-airvik-white px-space-4 py-space-3 rounded-radius-lg text-button shadow-shadow-sm focus:outline-none focus:ring-airvik-blue focus:ring-offset-2"
-                  >
-                    Edit Profile
-                  </button>
-                  <button
-                    onClick={handlePictureChange}
-                    className="w-full font-medium bg-airvik-blue hover:bg-airvik-purple text-airvik-white px-space-4 py-space-3 rounded-radius-lg text-button shadow-shadow-sm focus:outline-none focus:ring-airvik-blue focus:ring-offset-2"
-                  >
-                    Change Picture
-                  </button>
-                  <Link
-                    href="/profile/privacy"
-                    className="block w-full font-medium text-center text-gray-700 bg-gray-100 hover:bg-gray-200 dark:bg-gray-700 dark:hover:bg-gray-600 dark:text-gray-300 px-space-4 py-space-3 rounded-radius-lg text-button shadow-shadow-sm focus:outline-none focus:ring-gray-500 focus:ring-offset-2"
-                  >
-                    Privacy Settings
-                  </Link>
-                </div>
-              </div>
-              
-              {/* Account Actions */}
-              <div className="bg-white border border-gray-100 dark:bg-gray-800 rounded-radius-xl shadow-shadow-sm dark:border-gray-700 p-space-4 lg:p-space-6">
-                <div className="flex items-center space-x-space-3 mb-space-4">
-                  <div className="flex items-center justify-center w-8 h-8 bg-gradient-to-br from-red-500 to-red-600 rounded-radius-lg">
-                    <svg className="w-4 h-4 text-airvik-white" viewBox="0 0 20 20" fill="currentColor">
-                      <path fillRule="evenodd" d="M3 3a1 1 0 00-1 1v12a1 1 0 102 0V4a1 1 0 00-1-1zm10.293 9.293a1 1 0 001.414 1.414l3-3a1 1 0 000-1.414l-3-3a1 1 0 10-1.414 1.414L14.586 9H7a1 1 0 100 2h7.586l-1.293 1.293z" clipRule="evenodd" />
-                    </svg>
-                  </div>
-                  <h3 className="font-semibold text-h5 text-airvik-black dark:text-airvik-white">Account Actions</h3>
-                </div>
-                
-                <div className="space-y-space-3">
-                  <button
-                    onClick={handleLogout}
-                    disabled={isLoggingOut}
-                    className="w-full font-medium transition-colors bg-gray-600 hover:bg-gray-700 text-airvik-white px-space-4 py-space-3 rounded-radius-lg text-button shadow-shadow-sm focus:outline-none focus:ring-gray-500 focus:ring-offset-2 disabled:opacity-50 disabled:cursor-not-allowed duration-normal"
-                  >
-                    {isLoggingOut ? 'Logging out...' : 'Logout'}
-                  </button>
-                  <button
-                    onClick={handleLogoutAllDevices}
-                    disabled={isLoggingOut}
-                    className="w-full font-medium transition-colors bg-error hover:bg-red-700 text-airvik-white px-space-4 py-space-3 rounded-radius-lg text-button shadow-shadow-sm focus:outline-none focus:ring-red-500 focus:ring-offset-2 disabled:opacity-50 disabled:cursor-not-allowed duration-normal"
-                  >
-                    {isLoggingOut ? 'Logging out...' : 'Logout All Devices'}
-                  </button>
-                </div>
-              </div>
-            </div>
-=======
->>>>>>> f51cb4b7
           </div>
         </div>
     
