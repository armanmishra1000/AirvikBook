'use client';

import React, { useState } from 'react';
import { SessionManager } from '../../../components/auth/SessionManager';
import { useAuth, useIsAuthenticated } from '../../../context/AuthContext';
import { AUTH_PATHS } from '../../../lib/paths';
import { useRouter } from 'next/navigation';
import { useEffect } from 'react';

// =====================================================
// SESSIONS MANAGEMENT PAGE
// =====================================================
// Page for managing active sessions across devices

const SessionsPage: React.FC = () => {
  const router = useRouter();
  const isAuthenticated = useIsAuthenticated();
  const { authState } = useAuth();
  const [sessionError, setSessionError] = useState<string | null>(null);

  // Redirect if not authenticated
  useEffect(() => {
    if (!isAuthenticated && !authState.isLoading) {
      router.replace(AUTH_PATHS.LOGIN);
    }
  }, [isAuthenticated, authState.isLoading, router]);

  // Show loading while checking authentication
  if (authState.isLoading) {
    return (
      <div className="flex items-center justify-center min-h-screen bg-airvik-white dark:bg-gray-900">
        <div className="text-center">
          <div className="w-8 h-8 mx-auto border-4 animate-spin mb-space-4 border-airvik-blue border-t-transparent rounded-radius-full" />
          <p className="text-gray-600 text-body dark:text-gray-400 font-sf-pro">
            Loading...
          </p>
        </div>
      </div>
    );
  }

  // Don't render if not authenticated
  if (!isAuthenticated) {
    return null;
  }

  return (
    <div className="min-h-screen bg-gray-50 dark:bg-gray-900">
      {/* Header */}
<<<<<<< HEAD
      <div className="shadow-sm bg-airvik-white dark:bg-gray-800">
        <div className="mx-auto max-w-7xl px-space-4 sm:px-space-6 lg:px-space-8">
=======
              <div className="bg-airvik-white dark:bg-gray-800 shadow-shadow-sm">
        <div className="max-w-7xl mx-auto px-space-4 sm:px-space-6 lg:px-space-8">
>>>>>>> f51cb4b7
          <div className="flex items-center justify-between py-space-6">
            <div className="flex items-center">
              <button
                onClick={() => router.back()}
                className="text-gray-400 transition-colors mr-space-4 p-space-2 hover:text-gray-600 dark:text-gray-500 dark:hover:text-gray-300 duration-normal"
              >
                <svg className="w-6 h-6" fill="none" viewBox="0 0 24 24" stroke="currentColor">
                  <path strokeLinecap="round" strokeLinejoin="round" strokeWidth={2} d="M15 19l-7-7 7-7" />
                </svg>
              </button>
              <div>
                <h1 className="text-h2 font-sf-pro text-airvik-black dark:text-airvik-white">
                  Active Sessions
                </h1>
                <p className="text-gray-600 text-body dark:text-gray-400 mt-space-1">
                  Manage your active sessions and account security
                </p>
              </div>
            </div>

            {/* User Info */}
            <div className="flex items-center space-x-space-4">
              {authState.user?.profilePicture ? (
                <img
                  src={authState.user.profilePicture}
                  alt={authState.user.fullName}
                  className="w-10 h-10 rounded-radius-full"
                />
              ) : (
                <div className="flex items-center justify-center w-10 h-10 font-medium bg-airvik-blue text-airvik-white rounded-radius-full font-sf-pro">
                  {authState.user?.fullName.charAt(0).toUpperCase()}
                </div>
              )}
              <div className="hidden sm:block">
                <p className="text-label font-sf-pro text-airvik-black dark:text-airvik-white">
                  {authState.user?.fullName}
                </p>
                <p className="text-gray-600 text-caption dark:text-gray-400">
                  {authState.user?.email}
                </p>
              </div>
            </div>
          </div>
        </div>
      </div>

      {/* Main Content */}
      <div className="max-w-4xl mx-auto px-space-4 sm:px-space-6 lg:px-space-8 py-space-8">
        {/* Connection Status Alert */}
        {sessionError && (
          <div className="border border-yellow-200 mb-space-6 bg-yellow-50 dark:bg-yellow-900/20 dark:border-yellow-800 rounded-radius-lg p-space-4">
            <div className="flex items-start">
              <div className="flex-shrink-0">
                <svg className="w-5 h-5 text-yellow-600 mt-space-1" viewBox="0 0 20 20" fill="currentColor">
                  <path fillRule="evenodd" d="M8.257 3.099c.765-1.36 2.722-1.36 3.486 0l5.58 9.92c.75 1.334-.213 2.98-1.742 2.98H4.42c-1.53 0-2.493-1.646-1.743-2.98l5.58-9.92zM11 13a1 1 0 11-2 0 1 1 0 012 0zm-1-8a1 1 0 00-1 1v3a1 1 0 002 0V6a1 1 0 00-1-1z" clipRule="evenodd" />
                </svg>
              </div>
              <div className="ml-space-3">
                <h3 className="text-yellow-800 text-label font-sf-pro dark:text-yellow-200 mb-space-1">
                  Connection Issue
                </h3>
                <p className="text-yellow-700 text-body dark:text-yellow-300">
                  {sessionError}
                </p>
                <div className="mt-space-3">
                  <button
                    onClick={() => setSessionError(null)}
                    className="text-sm text-yellow-800 underline dark:text-yellow-200 hover:text-yellow-900 dark:hover:text-yellow-100"
                  >
                    Dismiss
                  </button>
                </div>
              </div>
            </div>
          </div>
        )}

        <div className="grid grid-cols-1 lg:grid-cols-3 gap-space-8">
          {/* Main Session Manager */}
          <div className="lg:col-span-2">
            <SessionManager
              autoRefresh={true}
              refreshInterval={30000}
              showCurrentSessionFirst={true}
            />
          </div>

          {/* Sidebar */}
          <div className="space-y-space-6">
            {/* Security Tips */}
<<<<<<< HEAD
            <div className="shadow-sm bg-airvik-white dark:bg-gray-800 rounded-radius-lg p-space-6">
=======
            <div className="bg-airvik-white dark:bg-gray-800 rounded-radius-lg p-space-6 shadow-shadow-sm">
>>>>>>> f51cb4b7
              <h3 className="text-h5 font-sf-pro text-airvik-black dark:text-airvik-white mb-space-4">
                Security Tips
              </h3>
              
              <div className="space-y-space-4">
                <div className="flex items-start space-x-space-3">
                  <div className="flex items-center justify-center flex-shrink-0 w-5 h-5 bg-green-100 dark:bg-green-900/20 rounded-radius-full mt-space-1">
                    <svg className="w-3 h-3 text-success" fill="currentColor" viewBox="0 0 12 12">
                      <path d="M10 3L4.5 8.5L2 6" stroke="currentColor" strokeWidth="2" fill="none" strokeLinecap="round" strokeLinejoin="round"/>
                    </svg>
                  </div>
                  <div>
                    <p className="font-medium text-body font-sf-pro text-airvik-black dark:text-airvik-white">
                      Review Active Sessions
                    </p>
                    <p className="text-gray-600 text-caption dark:text-gray-400 mt-space-1">
                      Check for any unfamiliar devices or locations
                    </p>
                  </div>
                </div>

                <div className="flex items-start space-x-space-3">
                  <div className="flex items-center justify-center flex-shrink-0 w-5 h-5 bg-green-100 dark:bg-green-900/20 rounded-radius-full mt-space-1">
                    <svg className="w-3 h-3 text-success" fill="currentColor" viewBox="0 0 12 12">
                      <path d="M10 3L4.5 8.5L2 6" stroke="currentColor" strokeWidth="2" fill="none" strokeLinecap="round" strokeLinejoin="round"/>
                    </svg>
                  </div>
                  <div>
                    <p className="font-medium text-body font-sf-pro text-airvik-black dark:text-airvik-white">
                      Logout Unused Sessions
                    </p>
                    <p className="text-gray-600 text-caption dark:text-gray-400 mt-space-1">
                      End sessions on devices you no longer use
                    </p>
                  </div>
                </div>

                <div className="flex items-start space-x-space-3">
                  <div className="flex items-center justify-center flex-shrink-0 w-5 h-5 bg-green-100 dark:bg-green-900/20 rounded-radius-full mt-space-1">
                    <svg className="w-3 h-3 text-success" fill="currentColor" viewBox="0 0 12 12">
                      <path d="M10 3L4.5 8.5L2 6" stroke="currentColor" strokeWidth="2" fill="none" strokeLinecap="round" strokeLinejoin="round"/>
                    </svg>
                  </div>
                  <div>
                    <p className="font-medium text-body font-sf-pro text-airvik-black dark:text-airvik-white">
                      Monitor Email Alerts
                    </p>
                    <p className="text-gray-600 text-caption dark:text-gray-400 mt-space-1">
                      We'll notify you of new device logins
                    </p>
                  </div>
                </div>
              </div>
            </div>

            {/* Account Actions */}
<<<<<<< HEAD
            <div className="shadow-sm bg-airvik-white dark:bg-gray-800 rounded-radius-lg p-space-6">
=======
            <div className="bg-airvik-white dark:bg-gray-800 rounded-radius-lg p-space-6 shadow-shadow-sm">
>>>>>>> f51cb4b7
              <h3 className="text-h5 font-sf-pro text-airvik-black dark:text-airvik-white mb-space-4">
                Account Actions
              </h3>
              
              <div className="space-y-space-3">
                <button
                  onClick={() => router.push(AUTH_PATHS.FORGOT_PASSWORD)}
                  className="w-full text-left transition-colors border border-gray-300 px-space-4 py-space-3 dark:border-gray-600 rounded-radius-md text-airvik-black dark:text-airvik-white hover:bg-gray-50 dark:hover:bg-gray-700 duration-normal"
                >
                  <div className="flex items-center justify-between">
                    <span className="text-body font-sf-pro">Security Settings</span>
                    <svg className="w-4 h-4 text-gray-400" fill="none" viewBox="0 0 24 24" stroke="currentColor">
                      <path strokeLinecap="round" strokeLinejoin="round" strokeWidth={2} d="M9 5l7 7-7 7" />
                    </svg>
                  </div>
                </button>

                <button
                  onClick={() => router.push('/account/profile')}
                  className="w-full text-left transition-colors border border-gray-300 px-space-4 py-space-3 dark:border-gray-600 rounded-radius-md text-airvik-black dark:text-airvik-white hover:bg-gray-50 dark:hover:bg-gray-700 duration-normal"
                >
                  <div className="flex items-center justify-between">
                    <span className="text-body font-sf-pro">Account Settings</span>
                    <svg className="w-4 h-4 text-gray-400" fill="none" viewBox="0 0 24 24" stroke="currentColor">
                      <path strokeLinecap="round" strokeLinejoin="round" strokeWidth={2} d="M9 5l7 7-7 7" />
                    </svg>
                  </div>
                </button>

                <button
                  onClick={() => router.push('/contact')}
                  className="w-full text-left transition-colors border border-gray-300 px-space-4 py-space-3 dark:border-gray-600 rounded-radius-md text-airvik-black dark:text-airvik-white hover:bg-gray-50 dark:hover:bg-gray-700 duration-normal"
                >
                  <div className="flex items-center justify-between">
                    <span className="text-body font-sf-pro">Contact Support</span>
                    <svg className="w-4 h-4 text-gray-400" fill="none" viewBox="0 0 24 24" stroke="currentColor">
                      <path strokeLinecap="round" strokeLinejoin="round" strokeWidth={2} d="M9 5l7 7-7 7" />
                    </svg>
                  </div>
                </button>
              </div>
            </div>

            {/* Security Status */}
            <div className="border border-green-200 bg-green-50 dark:bg-green-900/20 dark:border-green-800 rounded-radius-lg p-space-6">
              <div className="flex items-start">
                <div className="flex-shrink-0">
                  <svg className="w-6 h-6 text-success mt-space-1" fill="none" viewBox="0 0 24 24" stroke="currentColor">
                    <path strokeLinecap="round" strokeLinejoin="round" strokeWidth={2} d="M9 12l2 2 4-4m6 2a9 9 0 11-18 0 9 9 0 0118 0z" />
                  </svg>
                </div>
                <div className="ml-space-3">
                  <h4 className="text-label font-sf-pro text-success mb-space-1">
                    Account Secure
                  </h4>
                  <p className="text-body text-success">
                    Your account security is up to date. We'll continue monitoring for any suspicious activity.
                  </p>
                </div>
              </div>
            </div>

            {/* Troubleshooting Section */}
            <div className="border border-blue-200 bg-blue-50 dark:bg-blue-900/20 dark:border-blue-800 rounded-radius-lg p-space-6">
              <div className="flex items-start">
                <div className="flex-shrink-0">
                  <svg className="w-6 h-6 text-airvik-blue mt-space-1" fill="none" viewBox="0 0 24 24" stroke="currentColor">
                    <path strokeLinecap="round" strokeLinejoin="round" strokeWidth={2} d="M13 16h-1v-4h-1m1-4h.01M21 12a9 9 0 11-18 0 9 9 0 0118 0z" />
                  </svg>
                </div>
                <div className="ml-space-3">
                  <h4 className="text-label font-sf-pro text-airvik-blue mb-space-1">
                    Having Issues?
                  </h4>
                  <p className="text-body text-airvik-blue mb-space-3">
                    If you're having trouble viewing your sessions, try refreshing the page or check your internet connection.
                  </p>
                  <button
                    onClick={() => window.location.reload()}
                    className="text-sm underline text-airvik-blue hover:text-blue-700"
                  >
                    Refresh Page
                  </button>
                </div>
              </div>
            </div>
          </div>
        </div>
      </div>
    </div>
  );
};

export default SessionsPage;<|MERGE_RESOLUTION|>--- conflicted
+++ resolved
@@ -47,13 +47,8 @@
   return (
     <div className="min-h-screen bg-gray-50 dark:bg-gray-900">
       {/* Header */}
-<<<<<<< HEAD
-      <div className="shadow-sm bg-airvik-white dark:bg-gray-800">
+              <div className="bg-airvik-white dark:bg-gray-800 shadow-shadow-sm">
         <div className="mx-auto max-w-7xl px-space-4 sm:px-space-6 lg:px-space-8">
-=======
-              <div className="bg-airvik-white dark:bg-gray-800 shadow-shadow-sm">
-        <div className="max-w-7xl mx-auto px-space-4 sm:px-space-6 lg:px-space-8">
->>>>>>> f51cb4b7
           <div className="flex items-center justify-between py-space-6">
             <div className="flex items-center">
               <button
@@ -144,11 +139,7 @@
           {/* Sidebar */}
           <div className="space-y-space-6">
             {/* Security Tips */}
-<<<<<<< HEAD
-            <div className="shadow-sm bg-airvik-white dark:bg-gray-800 rounded-radius-lg p-space-6">
-=======
             <div className="bg-airvik-white dark:bg-gray-800 rounded-radius-lg p-space-6 shadow-shadow-sm">
->>>>>>> f51cb4b7
               <h3 className="text-h5 font-sf-pro text-airvik-black dark:text-airvik-white mb-space-4">
                 Security Tips
               </h3>
@@ -205,11 +196,7 @@
             </div>
 
             {/* Account Actions */}
-<<<<<<< HEAD
-            <div className="shadow-sm bg-airvik-white dark:bg-gray-800 rounded-radius-lg p-space-6">
-=======
             <div className="bg-airvik-white dark:bg-gray-800 rounded-radius-lg p-space-6 shadow-shadow-sm">
->>>>>>> f51cb4b7
               <h3 className="text-h5 font-sf-pro text-airvik-black dark:text-airvik-white mb-space-4">
                 Account Actions
               </h3>
