--- conflicted
+++ resolved
@@ -203,13 +203,8 @@
               
               <div className="space-y-space-3">
                 <button
-<<<<<<< HEAD
-                  onClick={() => router.push('/account/security')}
+                  onClick={() => router.push(AUTH_PATHS.FORGOT_PASSWORD)}
                   className="w-full text-left transition-colors border border-gray-300 px-space-4 py-space-3 dark:border-gray-600 rounded-radius-md text-airvik-black dark:text-airvik-white hover:bg-gray-50 dark:hover:bg-gray-700 duration-normal"
-=======
-                  onClick={() => router.push(AUTH_PATHS.FORGOT_PASSWORD)}
-                  className="w-full text-left px-space-4 py-space-3 border border-gray-300 dark:border-gray-600 rounded-radius-md text-airvik-black dark:text-airvik-white hover:bg-gray-50 dark:hover:bg-gray-700 transition-colors duration-normal"
->>>>>>> 27f33c03
                 >
                   <div className="flex items-center justify-between">
                     <span className="text-body font-sf-pro">Security Settings</span>
